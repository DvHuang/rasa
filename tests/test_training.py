--- conflicted
+++ resolved
@@ -91,7 +91,6 @@
                 assert policy.featurizer.max_history == 5
 
 
-<<<<<<< HEAD
 def test_training_script_with_restart_stories(loop, tmpdir):
     loop.run_until_complete(
         train_dialogue_model(DEFAULT_DOMAIN_PATH,
@@ -101,15 +100,6 @@
                              policy_config='data/test_config/max_hist_config'
                                            '.yml',
                              kwargs={}))
-    assert True
-=======
-def test_training_script_with_restart_stories(tmpdir):
-    train_dialogue_model(DEFAULT_DOMAIN_PATH,
-                         "data/test_stories/stories_restart.md",
-                         tmpdir.strpath,
-                         interpreter=RegexInterpreter(),
-                         policy_config='data/test_config/max_hist_config.yml',
-                         kwargs={})
     assert True
 
 
@@ -142,5 +132,4 @@
 
     probs_1 = processor_1.predict_next("1")
     probs_2 = processor_2.predict_next("2")
-    assert probs_1["confidence"] == probs_2["confidence"]
->>>>>>> 780bd4d1
+    assert probs_1["confidence"] == probs_2["confidence"]