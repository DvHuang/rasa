import os
import shutil
from pathlib import Path
from shutil import copyfile

import pytest

from rasa.core.test import CONFUSION_MATRIX_STORIES_FILE
from rasa.constants import RESULTS_FILE
from rasa.shared.constants import DEFAULT_RESULTS_PATH
from rasa.shared.utils.io import list_files, write_yaml, write_text_file
from typing import Callable
from _pytest.pytester import RunResult


def test_test_core(run_in_simple_project: Callable[..., RunResult]):
    run_in_simple_project("test", "core", "--stories", "data")

    assert os.path.exists("results")


def test_test_core_no_plot(run_in_simple_project: Callable[..., RunResult]):
    run_in_simple_project("test", "core", "--no-plot")

    assert not os.path.exists(f"results/{CONFUSION_MATRIX_STORIES_FILE}")


def test_test_core_with_no_model(run_in_simple_project: Callable[..., RunResult]):
    assert not os.path.exists("models")

    output = run_in_simple_project("test", "core")

    assert (
        "No model provided. Please make sure to specify the model to test with"
        in output.outlines[7]
    )


def test_test(run_in_simple_project_with_model: Callable[..., RunResult]):
    write_yaml(
        {
            "pipeline": "KeywordIntentClassifier",
            "policies": [{"name": "MemoizationPolicy"}],
        },
        "config2.yml",
    )

    run_in_simple_project_with_model("test")

    assert os.path.exists("results")
    assert os.path.exists("results/intent_histogram.png")
    assert os.path.exists("results/intent_confusion_matrix.png")


def test_test_with_no_user_utterance(
    run_in_simple_project_with_model: Callable[..., RunResult]
):
    write_yaml(
        {"pipeline": "KeywordIntentClassifier", "policies": [{"name": "TEDPolicy"}],},
        "config.yml",
    )

    simple_test_story_yaml = """
stories:
- story: happy path 1
  steps:
  - intent: greet
  - action: utter_greet
  - intent: mood_great
  - action: utter_happy
"""
    with open("tests/test_story_no_utterance.yaml", "w") as f:
        f.write(simple_test_story_yaml)

    run_in_simple_project_with_model("test", "--fail-on-prediction-errors")
    assert os.path.exists("results")
    assert not os.path.exists("results/failed_test_stories.yml")


def test_test_no_plot(run_in_simple_project: Callable[..., RunResult]):
    run_in_simple_project("test", "--no-plot")

    assert not os.path.exists("results/intent_histogram.png")
    assert not os.path.exists("results/intent_confusion_matrix.png")
    assert not os.path.exists("results/story_confmat.pdf")


def test_test_nlu(run_in_simple_project_with_model: Callable[..., RunResult]):
    run_in_simple_project_with_model("test", "nlu", "--nlu", "data", "--successes")

    assert os.path.exists("results/intent_histogram.png")
    assert os.path.exists("results/intent_confusion_matrix.png")
    assert os.path.exists("results/intent_successes.json")


def test_test_nlu_no_plot(run_in_simple_project: Callable[..., RunResult]):
    run_in_simple_project("test", "nlu", "--no-plot")

    assert not os.path.exists("results/intent_histogram.png")
    assert not os.path.exists("results/intent_confusion_matrix.png")


def test_test_nlu_cross_validation(run_in_simple_project: Callable[..., RunResult]):
    run_in_simple_project(
        "test", "nlu", "--cross-validation", "-c", "config.yml", "-f", "2", "-r", "1"
    )

    assert os.path.exists("results/intent_histogram.png")
    assert os.path.exists("results/intent_confusion_matrix.png")


def test_test_nlu_comparison(run_in_simple_project: Callable[..., RunResult]):
    write_yaml({"pipeline": "KeywordIntentClassifier"}, "config.yml")
    write_yaml({"pipeline": "KeywordIntentClassifier"}, "config2.yml")

    run_in_simple_project(
        "test",
        "nlu",
        "--config",
        "config.yml",
        "config2.yml",
        "--run",
        "2",
        "--percentages",
        "75",
        "25",
    )

    assert os.path.exists("results/run_1")
    assert os.path.exists("results/run_2")


def test_test_core_comparison(
    run_in_simple_project_with_model: Callable[..., RunResult]
):
    files = list_files("models")
    copyfile(files[0], "models/copy-model.tar.gz")

    run_in_simple_project_with_model(
        "test",
        "core",
        "-m",
        files[0],
        "models/copy-model.tar.gz",
        "--stories",
        "data/stories.md",
    )

    assert os.path.exists(os.path.join(DEFAULT_RESULTS_PATH, RESULTS_FILE))


def test_test_core_comparison_after_train(
    run_in_simple_project: Callable[..., RunResult],
    trained_rasa_model: str,
    tmp_path: Path,
):
<<<<<<< HEAD
=======
    temp_dir = os.getcwd()

    write_yaml(
        {"language": "en", "policies": [{"name": "MemoizationPolicy"}]}, "config_1.yml"
    )
>>>>>>> ffa8e759

    path = Path(tmp_path / "comparison_models")
    path.mkdir()

    run_one = Path(path / "run_1")
    run_one.mkdir()
    shutil.copy(trained_rasa_model, run_one)

    run_two = Path(path / "run_2")
    run_two.mkdir()
    shutil.copy(trained_rasa_model, run_two)

<<<<<<< HEAD
    write_text_file("[1]", path / "num_stories.json")
=======
    import rasa.shared.utils.io

    assert os.path.exists(os.path.join(temp_dir, "comparison_models"))
    assert os.path.exists(os.path.join(temp_dir, "comparison_models", "run_1"))
    assert os.path.exists(os.path.join(temp_dir, "comparison_models", "run_2"))
    run_directories = rasa.shared.utils.io.list_subdirectories(
        os.path.join(temp_dir, "comparison_models")
    )
    assert len(run_directories) == 2
    model_files = rasa.shared.utils.io.list_files(
        os.path.join(temp_dir, "comparison_models", run_directories[0])
    )
    assert len(model_files) == 4
    assert model_files[0].endswith("tar.gz")
>>>>>>> ffa8e759

    run_in_simple_project(
        "test",
        "core",
        "-m",
        str(path),
        "--stories",
        "data/stories",
        "--evaluate-model-directory",
    )

    assert os.path.exists(os.path.join(DEFAULT_RESULTS_PATH, RESULTS_FILE))
    assert os.path.exists(
        os.path.join(DEFAULT_RESULTS_PATH, "core_model_comparison_graph.pdf")
    )


def test_test_help(run: Callable[..., RunResult]):
    output = run("test", "--help")

    help_text = """usage: rasa test [-h] [-v] [-vv] [--quiet] [-m MODEL] [-s STORIES]
                 [--max-stories MAX_STORIES] [--endpoints ENDPOINTS]
                 [--fail-on-prediction-errors] [--url URL]
                 [--evaluate-model-directory] [-u NLU]
                 [-c CONFIG [CONFIG ...]] [--cross-validation] [-f FOLDS]
                 [-r RUNS] [-p PERCENTAGES [PERCENTAGES ...]] [--no-plot]
                 [--successes] [--no-errors] [--out OUT]
                 {core,nlu} ..."""

    lines = help_text.split("\n")
    # expected help text lines should appear somewhere in the output
    printed_help = set(output.outlines)
    for line in lines:
        assert line in printed_help


def test_test_nlu_help(run: Callable[..., RunResult]):
    output = run("test", "nlu", "--help")

    help_text = """usage: rasa test nlu [-h] [-v] [-vv] [--quiet] [-m MODEL] [-u NLU] [--out OUT]
                     [-c CONFIG [CONFIG ...]] [--cross-validation] [-f FOLDS]
                     [-r RUNS] [-p PERCENTAGES [PERCENTAGES ...]] [--no-plot]
                     [--successes] [--no-errors]"""

    lines = help_text.split("\n")
    # expected help text lines should appear somewhere in the output
    printed_help = set(output.outlines)
    for line in lines:
        assert line in printed_help


def test_test_core_help(run: Callable[..., RunResult]):
    output = run("test", "core", "--help")

    help_text = """usage: rasa test core [-h] [-v] [-vv] [--quiet] [-m MODEL [MODEL ...]]
                      [-s STORIES] [--max-stories MAX_STORIES] [--out OUT]
                      [--e2e] [--endpoints ENDPOINTS]
                      [--fail-on-prediction-errors] [--url URL]
                      [--evaluate-model-directory] [--no-plot] [--successes]
                      [--no-errors]"""

    lines = help_text.split("\n")
    # expected help text lines should appear somewhere in the output
    printed_help = set(output.outlines)
    for line in lines:
        assert line in printed_help<|MERGE_RESOLUTION|>--- conflicted
+++ resolved
@@ -154,15 +154,6 @@
     trained_rasa_model: str,
     tmp_path: Path,
 ):
-<<<<<<< HEAD
-=======
-    temp_dir = os.getcwd()
-
-    write_yaml(
-        {"language": "en", "policies": [{"name": "MemoizationPolicy"}]}, "config_1.yml"
-    )
->>>>>>> ffa8e759
-
     path = Path(tmp_path / "comparison_models")
     path.mkdir()
 
@@ -174,24 +165,7 @@
     run_two.mkdir()
     shutil.copy(trained_rasa_model, run_two)
 
-<<<<<<< HEAD
     write_text_file("[1]", path / "num_stories.json")
-=======
-    import rasa.shared.utils.io
-
-    assert os.path.exists(os.path.join(temp_dir, "comparison_models"))
-    assert os.path.exists(os.path.join(temp_dir, "comparison_models", "run_1"))
-    assert os.path.exists(os.path.join(temp_dir, "comparison_models", "run_2"))
-    run_directories = rasa.shared.utils.io.list_subdirectories(
-        os.path.join(temp_dir, "comparison_models")
-    )
-    assert len(run_directories) == 2
-    model_files = rasa.shared.utils.io.list_files(
-        os.path.join(temp_dir, "comparison_models", run_directories[0])
-    )
-    assert len(model_files) == 4
-    assert model_files[0].endswith("tar.gz")
->>>>>>> ffa8e759
 
     run_in_simple_project(
         "test",
