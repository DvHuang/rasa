from pathlib import Path

import pytest
import numpy as np
from typing import List, Dict, Text, Any, Optional, Union
from unittest.mock import Mock
from _pytest.monkeypatch import MonkeyPatch

import rasa.model
import rasa.nlu.train
from rasa.nlu.components import ComponentBuilder
from rasa.shared.nlu.training_data import util
from rasa.nlu.config import RasaNLUModelConfig
import rasa.shared.nlu.training_data.loading
from rasa.nlu.train import Trainer, Interpreter
from rasa.utils.tensorflow.constants import (
    EPOCHS,
    MASKED_LM,
    NUM_TRANSFORMER_LAYERS,
    TRANSFORMER_SIZE,
    CONSTRAIN_SIMILARITIES,
    CHECKPOINT_MODEL,
    MODEL_CONFIDENCE,
    RANDOM_SEED,
    RANKING_LENGTH,
    LOSS_TYPE,
<<<<<<< HEAD
    MARGIN,
    TRIPLET,
=======
    HIDDEN_LAYERS_SIZES,
    LABEL,
>>>>>>> cb3d66d3
)
from rasa.utils import train_utils
from rasa.shared.nlu.constants import (
    TEXT,
    FEATURE_TYPE_SENTENCE,
    FEATURE_TYPE_SEQUENCE,
    INTENT_RESPONSE_KEY,
)
from rasa.utils.tensorflow.model_data_utils import FeatureArray
from rasa.shared.nlu.training_data.loading import load_data
from rasa.shared.constants import DIAGNOSTIC_DATA
from rasa.nlu.selectors.response_selector import ResponseSelector
from rasa.shared.nlu.training_data.message import Message
from rasa.shared.nlu.training_data.training_data import TrainingData
from tests.nlu.classifiers.test_diet_classifier import as_pipeline


@pytest.mark.parametrize(
    "pipeline",
    [
        [
            {"name": "WhitespaceTokenizer"},
            {"name": "CountVectorsFeaturizer"},
            {"name": "ResponseSelector", EPOCHS: 1},
        ],
        [
            {"name": "WhitespaceTokenizer"},
            {"name": "CountVectorsFeaturizer"},
            {
                "name": "ResponseSelector",
                EPOCHS: 1,
                MASKED_LM: True,
                TRANSFORMER_SIZE: 256,
                NUM_TRANSFORMER_LAYERS: 1,
            },
        ],
    ],
)
def test_train_selector(pipeline, component_builder, tmpdir):
    # use data that include some responses
    training_data = rasa.shared.nlu.training_data.loading.load_data(
        "data/examples/rasa/demo-rasa.yml"
    )
    training_data_responses = rasa.shared.nlu.training_data.loading.load_data(
        "data/examples/rasa/demo-rasa-responses.yml"
    )
    training_data = training_data.merge(training_data_responses)

    nlu_config = RasaNLUModelConfig({"language": "en", "pipeline": pipeline})

    trainer = Trainer(nlu_config)
    trainer.train(training_data)

    persisted_path = trainer.persist(tmpdir)

    assert trainer.pipeline

    loaded = Interpreter.load(persisted_path, component_builder)
    parsed = loaded.parse("hello")
    assert loaded.pipeline
    assert parsed is not None
    assert (parsed.get("response_selector").get("all_retrieval_intents")) == [
        "chitchat"
    ]
    assert (
        parsed.get("response_selector")
        .get("default")
        .get("response")
        .get("intent_response_key")
    ) is not None
    assert (
        parsed.get("response_selector")
        .get("default")
        .get("response")
        .get("utter_action")
    ) is not None
    assert (
        parsed.get("response_selector").get("default").get("response").get("responses")
    ) is not None

    ranking = parsed.get("response_selector").get("default").get("ranking")
    assert ranking is not None

    for rank in ranking:
        assert rank.get("confidence") is not None
        assert rank.get("intent_response_key") is not None


def test_preprocess_selector_multiple_retrieval_intents():

    # use some available data
    training_data = rasa.shared.nlu.training_data.loading.load_data(
        "data/examples/rasa/demo-rasa.yml"
    )
    training_data_responses = rasa.shared.nlu.training_data.loading.load_data(
        "data/examples/rasa/demo-rasa-responses.yml"
    )
    training_data_extra_intent = TrainingData(
        [
            Message.build(
                text="Is it possible to detect the version?", intent="faq/q1"
            ),
            Message.build(text="How can I get a new virtual env", intent="faq/q2"),
        ]
    )
    training_data = training_data.merge(training_data_responses).merge(
        training_data_extra_intent
    )

    response_selector = ResponseSelector()

    response_selector.preprocess_train_data(training_data)

    assert sorted(response_selector.all_retrieval_intents) == ["chitchat", "faq"]


@pytest.mark.parametrize(
    "use_text_as_label, label_values",
    [
        [False, ["chitchat/ask_name", "chitchat/ask_weather"]],
        [True, ["I am Mr. Bot", "It's sunny where I live"]],
    ],
)
def test_ground_truth_for_training(use_text_as_label, label_values):

    # use data that include some responses
    training_data = rasa.shared.nlu.training_data.loading.load_data(
        "data/examples/rasa/demo-rasa.yml"
    )
    training_data_responses = rasa.shared.nlu.training_data.loading.load_data(
        "data/examples/rasa/demo-rasa-responses.yml"
    )
    training_data = training_data.merge(training_data_responses)

    response_selector = ResponseSelector(
        component_config={"use_text_as_label": use_text_as_label}
    )
    response_selector.preprocess_train_data(training_data)

    assert response_selector.responses == training_data.responses
    assert (
        sorted(list(response_selector.index_label_id_mapping.values())) == label_values
    )


@pytest.mark.parametrize(
    "predicted_label, train_on_text, resolved_intent_response_key",
    [
        ["chitchat/ask_name", False, "chitchat/ask_name"],
        ["It's sunny where I live", True, "chitchat/ask_weather"],
    ],
)
def test_resolve_intent_response_key_from_label(
    predicted_label, train_on_text, resolved_intent_response_key
):

    # use data that include some responses
    training_data = rasa.shared.nlu.training_data.loading.load_data(
        "data/examples/rasa/demo-rasa.yml"
    )
    training_data_responses = rasa.shared.nlu.training_data.loading.load_data(
        "data/examples/rasa/demo-rasa-responses.yml"
    )
    training_data = training_data.merge(training_data_responses)

    response_selector = ResponseSelector(
        component_config={"use_text_as_label": train_on_text}
    )
    response_selector.preprocess_train_data(training_data)

    label_intent_response_key = response_selector._resolve_intent_response_key(
        {"id": hash(predicted_label), "name": predicted_label}
    )
    assert resolved_intent_response_key == label_intent_response_key
    assert (
        response_selector.responses[
            util.intent_response_key_to_template_key(label_intent_response_key)
        ]
        == training_data.responses[
            util.intent_response_key_to_template_key(resolved_intent_response_key)
        ]
    )


async def test_train_model_checkpointing(
    component_builder: ComponentBuilder, tmpdir: Path
):
    from pathlib import Path

    model_name = "rs-checkpointed-model"
    best_model_file = Path(str(tmpdir), model_name)
    assert not best_model_file.exists()

    _config = RasaNLUModelConfig(
        {
            "pipeline": [
                {"name": "WhitespaceTokenizer"},
                {
                    "name": "CountVectorsFeaturizer",
                    "analyzer": "char_wb",
                    "min_ngram": 3,
                    "max_ngram": 17,
                    "max_features": 10,
                    "min_df": 5,
                },
                {
                    "name": "ResponseSelector",
                    EPOCHS: 5,
                    MODEL_CONFIDENCE: "linear_norm",
                    CONSTRAIN_SIMILARITIES: True,
                    CHECKPOINT_MODEL: True,
                },
            ],
            "language": "en",
        }
    )

    await rasa.nlu.train.train(
        _config,
        path=str(tmpdir),
        data="data/test_selectors",
        component_builder=component_builder,
        fixed_model_name=model_name,
    )

    assert best_model_file.exists()

    """
    Tricky to validate the *exact* number of files that should be there, however there
    must be at least the following:
        - metadata.json
        - checkpoint
        - component_1_CountVectorsFeaturizer (as per the pipeline above)
        - component_2_ResponseSelector files (more than 1 file)
    """
    all_files = list(best_model_file.rglob("*.*"))
    assert len(all_files) > 4


async def _train_persist_load_with_different_settings(
    pipeline: List[Dict[Text, Any]],
    component_builder: ComponentBuilder,
    tmp_path: Path,
    should_finetune: bool,
):
    _config = RasaNLUModelConfig({"pipeline": pipeline, "language": "en"})

    (trainer, trained, persisted_path) = await rasa.nlu.train.train(
        _config,
        path=str(tmp_path),
        data="data/examples/rasa/demo-rasa.yml",
        component_builder=component_builder,
    )

    assert trainer.pipeline
    assert trained.pipeline

    loaded = Interpreter.load(
        persisted_path,
        component_builder,
        new_config=_config if should_finetune else None,
    )

    assert loaded.pipeline
    assert loaded.parse("Rasa is great!") == trained.parse("Rasa is great!")


@pytest.mark.skip_on_windows
async def test_train_persist_load(component_builder: ComponentBuilder, tmpdir: Path):
    pipeline = [
        {"name": "WhitespaceTokenizer"},
        {"name": "CountVectorsFeaturizer"},
        {"name": "ResponseSelector", EPOCHS: 1},
    ]
    await _train_persist_load_with_different_settings(
        pipeline, component_builder, tmpdir, False
    )
    await _train_persist_load_with_different_settings(
        pipeline, component_builder, tmpdir, True
    )


async def test_process_gives_diagnostic_data(
    response_selector_interpreter: Interpreter,
):
    """Tests if processing a message returns attention weights as numpy array."""
    interpreter = response_selector_interpreter

    message = Message(data={TEXT: "hello"})
    for component in interpreter.pipeline:
        component.process(message)

    diagnostic_data = message.get(DIAGNOSTIC_DATA)

    # The last component is ResponseSelector, which should add diagnostic data
    name = f"component_{len(interpreter.pipeline) - 1}_ResponseSelector"
    assert isinstance(diagnostic_data, dict)
    assert name in diagnostic_data
    assert "text_transformed" in diagnostic_data[name]
    assert isinstance(diagnostic_data[name].get("text_transformed"), np.ndarray)
    # The `attention_weights` key should exist, regardless of there being a transformer
    assert "attention_weights" in diagnostic_data[name]
    # By default, ResponseSelector has `number_of_transformer_layers = 0`
    # in which case the attention weights should be None.
    assert diagnostic_data[name].get("attention_weights") is None


@pytest.mark.parametrize(
    "classifier_params, output_length",
    [({RANDOM_SEED: 42, EPOCHS: 1, MODEL_CONFIDENCE: "linear_norm"}, 9)],
)
async def test_cross_entropy_with_linear_norm(
    component_builder: ComponentBuilder,
    tmp_path: Path,
    classifier_params: Dict[Text, Any],
    output_length: int,
    monkeypatch: MonkeyPatch,
):
    pipeline = as_pipeline(
        "WhitespaceTokenizer", "CountVectorsFeaturizer", "ResponseSelector"
    )
    assert pipeline[2]["name"] == "ResponseSelector"
    pipeline[2].update(classifier_params)

    _config = RasaNLUModelConfig({"pipeline": pipeline})
    (trained_model, _, persisted_path) = await rasa.nlu.train.train(
        _config,
        path=str(tmp_path),
        data="data/test_selectors",
        component_builder=component_builder,
    )
    loaded = Interpreter.load(persisted_path, component_builder)

    mock = Mock()
    monkeypatch.setattr(train_utils, "normalize", mock.normalize)

    parse_data = loaded.parse("hello")
    response_ranking = parse_data.get("response_selector").get("default").get("ranking")

    # check that the output was correctly truncated
    assert len(response_ranking) == output_length

    response_confidences = [response.get("confidence") for response in response_ranking]

    # check whether normalization had the expected effect
    output_sums_to_1 = sum(response_confidences) == pytest.approx(1)
    assert output_sums_to_1

    # normalize shouldn't have been called
    mock.normalize.assert_not_called()


@pytest.mark.parametrize(
    "classifier_params",
    [
        ({LOSS_TYPE: TRIPLET, RANDOM_SEED: 42, EPOCHS: 1}),
        ({LOSS_TYPE: MARGIN, RANDOM_SEED: 42, EPOCHS: 1}),
    ],
)
async def test_triplet_loss_is_not_normalized(
    monkeypatch: MonkeyPatch,
    component_builder: ComponentBuilder,
    tmp_path: Path,
    classifier_params: Dict[Text, int],
):
    pipeline = as_pipeline(
        "WhitespaceTokenizer", "CountVectorsFeaturizer", "ResponseSelector"
    )
    assert pipeline[2]["name"] == "ResponseSelector"
    pipeline[2].update(classifier_params)

    mock = Mock()
    monkeypatch.setattr(train_utils, "normalize", mock.normalize)

    _config = RasaNLUModelConfig({"pipeline": pipeline})
    (trained_model, _, persisted_path) = await rasa.nlu.train.train(
        _config,
        path=str(tmp_path),
        data="data/test_selectors",
        component_builder=component_builder,
    )
    loaded = Interpreter.load(persisted_path, component_builder)

    parse_data = loaded.parse("hello")
    response_ranking = parse_data.get("response_selector").get("default").get("ranking")

    # check that the output was not normalized
    mock.normalize.assert_not_called()

    # check that the output was correctly truncated
    assert len(response_ranking) == 9


@pytest.mark.parametrize(
    "classifier_params, data_path, output_length",
    [
        ({RANDOM_SEED: 42, EPOCHS: 1}, "data/test_selectors", 9),
        ({RANDOM_SEED: 42, RANKING_LENGTH: 0, EPOCHS: 1}, "data/test_selectors", 9),
        ({RANDOM_SEED: 42, RANKING_LENGTH: 2, EPOCHS: 1}, "data/test_selectors", 2),
    ],
)
async def test_softmax_ranking(
    component_builder: ComponentBuilder,
    tmp_path: Path,
    classifier_params: Dict[Text, int],
    data_path: Text,
    output_length: int,
):
    pipeline = as_pipeline(
        "WhitespaceTokenizer", "CountVectorsFeaturizer", "ResponseSelector"
    )
    assert pipeline[2]["name"] == "ResponseSelector"
    pipeline[2].update(classifier_params)

    _config = RasaNLUModelConfig({"pipeline": pipeline})
    (trained_model, _, persisted_path) = await rasa.nlu.train.train(
        _config,
        path=str(tmp_path),
        data=data_path,
        component_builder=component_builder,
    )
    loaded = Interpreter.load(persisted_path, component_builder)

    parse_data = loaded.parse("hello")
    response_ranking = parse_data.get("response_selector").get("default").get("ranking")
    # check that the output was correctly truncated after normalization
    assert len(response_ranking) == output_length


@pytest.mark.parametrize(
    "config, should_raise_warning",
    [
        # hidden layers left at defaults
        ({}, False),
        ({NUM_TRANSFORMER_LAYERS: 5}, True),
        ({NUM_TRANSFORMER_LAYERS: 0}, False),
        ({NUM_TRANSFORMER_LAYERS: -1}, False),
        # hidden layers explicitly enabled
        ({HIDDEN_LAYERS_SIZES: {TEXT: [10], LABEL: [11]}}, False),
        (
            {NUM_TRANSFORMER_LAYERS: 5, HIDDEN_LAYERS_SIZES: {TEXT: [10], LABEL: [11]}},
            True,
        ),
        (
            {NUM_TRANSFORMER_LAYERS: 0, HIDDEN_LAYERS_SIZES: {TEXT: [10], LABEL: [11]}},
            False,
        ),
        (
            {
                NUM_TRANSFORMER_LAYERS: -1,
                HIDDEN_LAYERS_SIZES: {TEXT: [10], LABEL: [11]},
            },
            False,
        ),
        # hidden layers explicitly disabled
        ({HIDDEN_LAYERS_SIZES: {TEXT: [], LABEL: []}}, False),
        (
            {NUM_TRANSFORMER_LAYERS: 5, HIDDEN_LAYERS_SIZES: {TEXT: [], LABEL: []}},
            False,
        ),
        (
            {NUM_TRANSFORMER_LAYERS: 0, HIDDEN_LAYERS_SIZES: {TEXT: [], LABEL: []}},
            False,
        ),
        (
            {NUM_TRANSFORMER_LAYERS: -1, HIDDEN_LAYERS_SIZES: {TEXT: [], LABEL: []}},
            False,
        ),
    ],
)
def test_warning_when_transformer_and_hidden_layers_enabled(
    config: Dict[Text, Union[int, Dict[Text, List[int]]]], should_raise_warning: bool
):
    """ResponseSelector recommends disabling hidden layers if transformer is enabled."""
    with pytest.warns(UserWarning) as records:
        _ = ResponseSelector(component_config=config)
    warning_str = "We recommend to disable the hidden layers when using a transformer"

    if should_raise_warning:
        assert len(records) > 0
        # Check all warnings since there may be multiple other warnings we don't care
        # about in this test case.
        assert any(warning_str in record.message.args[0] for record in records)
    else:
        # Check all warnings since there may be multiple other warnings we don't care
        # about in this test case.
        assert not any(warning_str in record.message.args[0] for record in records)


@pytest.mark.parametrize(
    "config, should_set_default_transformer_size",
    [
        # transformer enabled
        ({NUM_TRANSFORMER_LAYERS: 5}, True),
        ({TRANSFORMER_SIZE: 0, NUM_TRANSFORMER_LAYERS: 5}, True),
        ({TRANSFORMER_SIZE: -1, NUM_TRANSFORMER_LAYERS: 5}, True),
        ({TRANSFORMER_SIZE: None, NUM_TRANSFORMER_LAYERS: 5}, True),
        ({TRANSFORMER_SIZE: 10, NUM_TRANSFORMER_LAYERS: 5}, False),
        # transformer disabled (by default)
        ({}, False),
        ({TRANSFORMER_SIZE: 0}, False),
        ({TRANSFORMER_SIZE: -1}, False),
        ({TRANSFORMER_SIZE: None}, False),
        ({TRANSFORMER_SIZE: 10}, False),
        # transformer disabled explicitly
        ({NUM_TRANSFORMER_LAYERS: 0}, False),
        ({TRANSFORMER_SIZE: 0, NUM_TRANSFORMER_LAYERS: 0}, False),
        ({TRANSFORMER_SIZE: -1, NUM_TRANSFORMER_LAYERS: 0}, False),
        ({TRANSFORMER_SIZE: None, NUM_TRANSFORMER_LAYERS: 0}, False),
        ({TRANSFORMER_SIZE: 10, NUM_TRANSFORMER_LAYERS: 0}, False),
    ],
)
def test_sets_integer_transformer_size_when_needed(
    config: Dict[Text, Optional[int]], should_set_default_transformer_size: bool,
):
    """ResponseSelector ensures sensible transformer size when transformer enabled."""
    default_transformer_size = 256
    with pytest.warns(UserWarning) as records:
        selector = ResponseSelector(component_config=config)

    warning_str = f"positive size is required when using `{NUM_TRANSFORMER_LAYERS} > 0`"

    if should_set_default_transformer_size:
        assert len(records) > 0
        # check that the specific warning was raised
        assert any(warning_str in record.message.args[0] for record in records)
        # check that transformer size got set to the new default
        assert selector.component_config[TRANSFORMER_SIZE] == default_transformer_size
    else:
        # check that the specific warning was not raised
        assert not any(warning_str in record.message.args[0] for record in records)
        # check that transformer size was not changed
        assert selector.component_config[TRANSFORMER_SIZE] == config.get(
            TRANSFORMER_SIZE, None  # None is the default transformer size
        )


@pytest.mark.timeout(120)
async def test_adjusting_layers_incremental_training(
    component_builder: ComponentBuilder, tmpdir: Path
):
    """Tests adjusting sparse layers of `ResponseSelector` to increased sparse
       feature sizes during incremental training.

       Testing is done by checking the layer sizes.
       Checking if they were replaced correctly is also important
       and is done in `test_replace_dense_for_sparse_layers`
       in `test_rasa_layers.py`.
    """
    iter1_data_path = "data/test_incremental_training/iter1/"
    iter2_data_path = "data/test_incremental_training/"
    pipeline = [
        {"name": "WhitespaceTokenizer"},
        {"name": "LexicalSyntacticFeaturizer"},
        {"name": "RegexFeaturizer"},
        {"name": "CountVectorsFeaturizer"},
        {
            "name": "CountVectorsFeaturizer",
            "analyzer": "char_wb",
            "min_ngram": 1,
            "max_ngram": 4,
        },
        {"name": "ResponseSelector", EPOCHS: 1},
    ]
    _config = RasaNLUModelConfig({"pipeline": pipeline, "language": "en"})

    (_, trained, persisted_path) = await rasa.nlu.train.train(
        _config,
        path=str(tmpdir),
        data=iter1_data_path,
        component_builder=component_builder,
    )
    assert trained.pipeline
    old_data_signature = trained.pipeline[-1].model.data_signature
    old_predict_data_signature = trained.pipeline[-1].model.predict_data_signature
    message = Message.build(text="Rasa is great!")
    trained.featurize_message(message)
    old_sparse_feature_sizes = message.get_sparse_feature_sizes(attribute=TEXT)
    initial_rs_layers = (
        trained.pipeline[-1]
        .model._tf_layers["sequence_layer.text"]
        ._tf_layers["feature_combining"]
    )
    initial_rs_sequence_layer = initial_rs_layers._tf_layers[
        "sparse_dense.sequence"
    ]._tf_layers["sparse_to_dense"]
    initial_rs_sentence_layer = initial_rs_layers._tf_layers[
        "sparse_dense.sentence"
    ]._tf_layers["sparse_to_dense"]

    initial_rs_sequence_size = initial_rs_sequence_layer.get_kernel().shape[0]
    initial_rs_sentence_size = initial_rs_sentence_layer.get_kernel().shape[0]
    assert initial_rs_sequence_size == sum(
        old_sparse_feature_sizes[FEATURE_TYPE_SEQUENCE]
    )
    assert initial_rs_sentence_size == sum(
        old_sparse_feature_sizes[FEATURE_TYPE_SENTENCE]
    )

    loaded = Interpreter.load(persisted_path, component_builder, new_config=_config,)
    assert loaded.pipeline
    assert loaded.parse("Rasa is great!") == trained.parse("Rasa is great!")
    (_, trained, _) = await rasa.nlu.train.train(
        _config,
        path=str(tmpdir),
        data=iter2_data_path,
        component_builder=component_builder,
        model_to_finetune=loaded,
    )
    assert trained.pipeline
    message = Message.build(text="Rasa is great!")
    trained.featurize_message(message)
    new_sparse_feature_sizes = message.get_sparse_feature_sizes(attribute=TEXT)

    final_rs_layers = (
        trained.pipeline[-1]
        .model._tf_layers["sequence_layer.text"]
        ._tf_layers["feature_combining"]
    )
    final_rs_sequence_layer = final_rs_layers._tf_layers[
        "sparse_dense.sequence"
    ]._tf_layers["sparse_to_dense"]
    final_rs_sentence_layer = final_rs_layers._tf_layers[
        "sparse_dense.sentence"
    ]._tf_layers["sparse_to_dense"]

    final_rs_sequence_size = final_rs_sequence_layer.get_kernel().shape[0]
    final_rs_sentence_size = final_rs_sentence_layer.get_kernel().shape[0]
    assert final_rs_sequence_size == sum(
        new_sparse_feature_sizes[FEATURE_TYPE_SEQUENCE]
    )
    assert final_rs_sentence_size == sum(
        new_sparse_feature_sizes[FEATURE_TYPE_SENTENCE]
    )
    # check if the data signatures were correctly updated
    new_data_signature = trained.pipeline[-1].model.data_signature
    new_predict_data_signature = trained.pipeline[-1].model.predict_data_signature
    iter2_data = load_data(iter2_data_path)
    expected_sequence_lengths = len(
        [
            message
            for message in iter2_data.training_examples
            if message.get(INTENT_RESPONSE_KEY)
        ]
    )

    def test_data_signatures(
        new_signature: Dict[Text, Dict[Text, List[FeatureArray]]],
        old_signature: Dict[Text, Dict[Text, List[FeatureArray]]],
    ):
        # Wherever attribute / feature_type signature is not
        # expected to change, directly compare it to old data signature.
        # Else compute its expected signature and compare
        attributes_expected_to_change = [TEXT]
        feature_types_expected_to_change = [
            FEATURE_TYPE_SEQUENCE,
            FEATURE_TYPE_SENTENCE,
        ]

        for attribute, signatures in new_signature.items():

            for feature_type, feature_signatures in signatures.items():

                if feature_type == "sequence_lengths":
                    assert feature_signatures[0].units == expected_sequence_lengths

                elif feature_type not in feature_types_expected_to_change:
                    assert feature_signatures == old_signature.get(attribute).get(
                        feature_type
                    )
                else:
                    for index, feature_signature in enumerate(feature_signatures):
                        if (
                            feature_signature.is_sparse
                            and attribute in attributes_expected_to_change
                        ):
                            assert feature_signature.units == sum(
                                new_sparse_feature_sizes.get(feature_type)
                            )
                        else:
                            # dense signature or attributes that are not
                            # expected to change can be compared directly
                            assert (
                                feature_signature.units
                                == old_signature.get(attribute)
                                .get(feature_type)[index]
                                .units
                            )

    test_data_signatures(new_data_signature, old_data_signature)
    test_data_signatures(new_predict_data_signature, old_predict_data_signature)


@pytest.mark.timeout(120)
@pytest.mark.parametrize(
    "iter1_path, iter2_path, should_raise_exception",
    [
        (
            "data/test_incremental_training/",
            "data/test_incremental_training/iter1",
            True,
        ),
        (
            "data/test_incremental_training/iter1",
            "data/test_incremental_training/",
            False,
        ),
    ],
)
async def test_sparse_feature_sizes_decreased_incremental_training(
    iter1_path: Text,
    iter2_path: Text,
    should_raise_exception: bool,
    component_builder: ComponentBuilder,
    tmpdir: Path,
):
    pipeline = [
        {"name": "WhitespaceTokenizer"},
        {"name": "LexicalSyntacticFeaturizer"},
        {"name": "RegexFeaturizer"},
        {"name": "CountVectorsFeaturizer"},
        {
            "name": "CountVectorsFeaturizer",
            "analyzer": "char_wb",
            "min_ngram": 1,
            "max_ngram": 4,
        },
        {"name": "ResponseSelector", EPOCHS: 1},
    ]
    _config = RasaNLUModelConfig({"pipeline": pipeline, "language": "en"})

    (_, trained, persisted_path) = await rasa.nlu.train.train(
        _config, path=str(tmpdir), data=iter1_path, component_builder=component_builder,
    )
    assert trained.pipeline

    loaded = Interpreter.load(persisted_path, component_builder, new_config=_config,)
    assert loaded.pipeline
    assert loaded.parse("Rasa is great!") == trained.parse("Rasa is great!")
    if should_raise_exception:
        with pytest.raises(Exception) as exec_info:
            (_, trained, _) = await rasa.nlu.train.train(
                _config,
                path=str(tmpdir),
                data=iter2_path,
                component_builder=component_builder,
                model_to_finetune=loaded,
            )
        assert "Sparse feature sizes have decreased" in str(exec_info.value)
    else:
        (_, trained, _) = await rasa.nlu.train.train(
            _config,
            path=str(tmpdir),
            data=iter2_path,
            component_builder=component_builder,
            model_to_finetune=loaded,
        )
        assert trained.pipeline<|MERGE_RESOLUTION|>--- conflicted
+++ resolved
@@ -24,13 +24,10 @@
     RANDOM_SEED,
     RANKING_LENGTH,
     LOSS_TYPE,
-<<<<<<< HEAD
     MARGIN,
     TRIPLET,
-=======
     HIDDEN_LAYERS_SIZES,
     LABEL,
->>>>>>> cb3d66d3
 )
 from rasa.utils import train_utils
 from rasa.shared.nlu.constants import (
