--- conflicted
+++ resolved
@@ -227,19 +227,12 @@
 
     # Check if the NLU training data was added correctly from the story training data
     expected_additional_messages = [
-<<<<<<< HEAD
         Message(data={TEXT: "greet_from_stories", INTENT: "greet_from_stories"}),
         Message(data={ACTION_NAME: "utter_greet_from_stories", ACTION_TEXT: ""}),
         Message(data={TEXT: "how are you doing?", INTENT: None}),
         Message(
             data={ACTION_NAME: "utter_greet_from_stories", ACTION_TEXT: "Hi Joey."}
         ),
-=======
-        Message(data={INTENT: "greet_from_stories"}),
-        Message(data={ACTION_NAME: "utter_greet_from_stories"}),
-        Message(data={TEXT: "how are you doing?"}),
-        Message(data={ACTION_TEXT: "Hi Joey."}),
->>>>>>> 6089d7e2
     ]
 
     assert all(m in nlu_data.training_examples for m in expected_additional_messages)
