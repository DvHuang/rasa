--- conflicted
+++ resolved
@@ -541,21 +541,16 @@
     return tracker_store.retrieve(sender_id)
 
 
-<<<<<<< HEAD
 @pytest.mark.parametrize(
     "retrieve_events_from_previous_conversation_sessions", [True, False],
 )
 def test_mongo_additional_events(
-    default_domain: Domain, retrieve_events_from_previous_conversation_sessions
+    domain: Domain, retrieve_events_from_previous_conversation_sessions
 ):
     tracker_store = MockedMongoTrackerStore(
-        default_domain,
+        domain,
         retrieve_events_from_previous_conversation_sessions=retrieve_events_from_previous_conversation_sessions,
     )
-=======
-def test_mongo_additional_events(domain: Domain):
-    tracker_store = MockedMongoTrackerStore(domain)
->>>>>>> 4b8f7459
     events, tracker = create_tracker_with_partially_saved_events(tracker_store)
 
     # make sure only new events are returned
@@ -563,23 +558,17 @@
     assert list(tracker_store._additional_events(tracker)) == events
 
 
-<<<<<<< HEAD
 @pytest.mark.parametrize(
     "retrieve_events_from_previous_conversation_sessions", [True, False],
 )
 def test_mongo_additional_events_with_session_start(
-    default_domain: Domain, retrieve_events_from_previous_conversation_sessions
+    domain: Domain, retrieve_events_from_previous_conversation_sessions
 ):
     sender = "test_mongo_additional_events_with_session_start"
     tracker_store = MockedMongoTrackerStore(
-        default_domain,
+        domain,
         retrieve_events_from_previous_conversation_sessions=retrieve_events_from_previous_conversation_sessions,
     )
-=======
-def test_mongo_additional_events_with_session_start(domain: Domain):
-    sender = "test_mongo_additional_events_with_session_start"
-    tracker_store = MockedMongoTrackerStore(domain)
->>>>>>> 4b8f7459
     tracker = _saved_tracker_with_multiple_session_starts(tracker_store, sender)
 
     tracker.update(UserUttered("hi2"))
@@ -596,18 +585,13 @@
 )
 # we cannot parametrise over this and the previous test due to the different ways of
 # calling _additional_events()
-<<<<<<< HEAD
 def test_sql_additional_events(
-    default_domain: Domain, retrieve_events_from_previous_conversation_sessions
+    domain: Domain, retrieve_events_from_previous_conversation_sessions
 ):
     tracker_store = SQLTrackerStore(
-        default_domain,
+        domain,
         retrieve_events_from_previous_conversation_sessions=retrieve_events_from_previous_conversation_sessions,
     )
-=======
-def test_sql_additional_events(domain: Domain):
-    tracker_store = SQLTrackerStore(domain)
->>>>>>> 4b8f7459
     additional_events, tracker = create_tracker_with_partially_saved_events(
         tracker_store
     )
@@ -621,23 +605,17 @@
         )
 
 
-<<<<<<< HEAD
 @pytest.mark.parametrize(
     "retrieve_events_from_previous_conversation_sessions", [True, False],
 )
 def test_sql_additional_events_with_session_start(
-    default_domain: Domain, retrieve_events_from_previous_conversation_sessions
+    domain: Domain, retrieve_events_from_previous_conversation_sessions
 ):
     sender = "test_sql_additional_events_with_session_start"
     tracker_store = SQLTrackerStore(
-        default_domain,
+        domain,
         retrieve_events_from_previous_conversation_sessions=retrieve_events_from_previous_conversation_sessions,
     )
-=======
-def test_sql_additional_events_with_session_start(domain: Domain):
-    sender = "test_sql_additional_events_with_session_start"
-    tracker_store = SQLTrackerStore(domain)
->>>>>>> 4b8f7459
     tracker = _saved_tracker_with_multiple_session_starts(tracker_store, sender)
 
     tracker.update(UserUttered("hi2"), domain)
