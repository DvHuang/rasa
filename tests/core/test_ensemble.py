from pathlib import Path
<<<<<<< HEAD
from typing import List, Any, Text, Optional

=======
from typing import List, Any, Text, Optional, Union
from _pytest.monkeypatch import MonkeyPatch
from _pytest.capture import CaptureFixture
>>>>>>> b5a3c8e9
import pytest
from _pytest.logging import LogCaptureFixture
import logging
import copy
import numpy as np

from rasa.core.policies.memoization import MemoizationPolicy, AugmentedMemoizationPolicy
from rasa.shared.nlu.interpreter import NaturalLanguageInterpreter, RegexInterpreter

from rasa.shared.core.domain import Domain
from rasa.shared.core.trackers import DialogueStateTracker
from rasa.shared.core.generator import TrackerWithCachedStates
from rasa.shared.core.events import UserUttered, ActiveLoop, Event, SlotSet
from rasa.core.policies.fallback import FallbackPolicy
from rasa.core.policies.form_policy import FormPolicy
from rasa.core.policies.policy import Policy, PolicyPrediction
from rasa.core.policies.ensemble import (
    PolicyEnsemble,
    InvalidPolicyConfig,
    SimplePolicyEnsemble,
)
from rasa.core.policies.rule_policy import RulePolicy
import rasa.core.actions.action

from tests.core import utilities
from rasa.core.constants import FORM_POLICY_PRIORITY
from rasa.shared.core.events import ActionExecuted, DefinePrevUserUtteredFeaturization
from rasa.core.policies.two_stage_fallback import TwoStageFallbackPolicy
from rasa.core.policies.mapping_policy import MappingPolicy
from rasa.shared.core.constants import (
    USER_INTENT_RESTART,
    ACTION_LISTEN_NAME,
    ACTION_RESTART_NAME,
    ACTION_DEFAULT_FALLBACK_NAME,
    ACTION_UNLIKELY_INTENT_NAME,
)
from rasa.core.policies.unexpected_intent_policy import UnexpecTEDIntentPolicy
from rasa.core.agent import Agent
from tests.core import test_utils


def _action_unlikely_intent_for(intent_name: Text):
    _original = UnexpecTEDIntentPolicy.predict_action_probabilities

    def predict_action_probabilities(
        self, tracker, domain, interpreter, **kwargs,
    ) -> PolicyPrediction:
        latest_event = tracker.events[-1]
        if (
            isinstance(latest_event, UserUttered)
            and latest_event.parse_data["intent"]["name"] == intent_name
        ):
            return PolicyPrediction.for_action_name(domain, ACTION_UNLIKELY_INTENT_NAME)
        return _original(self, tracker, domain, interpreter, **kwargs)

    return predict_action_probabilities


class WorkingPolicy(Policy):
    @classmethod
    def load(cls, *args: Any, **kwargs: Any) -> Policy:
        return WorkingPolicy()

    def persist(self, _) -> None:
        pass

    def train(
        self,
        training_trackers: List[TrackerWithCachedStates],
        domain: Domain,
        interpreter: NaturalLanguageInterpreter,
        **kwargs: Any,
    ) -> None:
        pass

    def predict_action_probabilities(
        self,
        tracker: DialogueStateTracker,
        domain: Domain,
        interpreter: NaturalLanguageInterpreter,
        **kwargs: Any,
    ) -> PolicyPrediction:
        pass

    def __eq__(self, other: Any) -> bool:
        return isinstance(other, WorkingPolicy)


def test_policy_loading_simple(tmp_path: Path):
    original_policy_ensemble = PolicyEnsemble([WorkingPolicy()])
    original_policy_ensemble.train([], None, RegexInterpreter())
    original_policy_ensemble.persist(str(tmp_path))

    loaded_policy_ensemble = PolicyEnsemble.load(str(tmp_path))
    assert original_policy_ensemble.policies == loaded_policy_ensemble.policies


class ConstantPolicy(Policy):
    def __init__(
        self,
        priority: Optional[int] = None,
        predict_index: Optional[int] = None,
        confidence: float = 1,
        is_end_to_end_prediction: bool = False,
        is_no_user_prediction: bool = False,
        events: Optional[List[Event]] = None,
        optional_events: Optional[List[Event]] = None,
        **kwargs: Any,
    ) -> None:
        super().__init__(priority=priority, **kwargs)
        self.predict_index = predict_index
        self.confidence = confidence
        self.is_end_to_end_prediction = is_end_to_end_prediction
        self.is_no_user_prediction = is_no_user_prediction
        self.events = events or []
        self.optional_events = optional_events or []

    @classmethod
    def load(cls, args, **kwargs) -> Policy:
        pass

    def persist(self, _) -> None:
        pass

    def train(
        self,
        training_trackers: List[TrackerWithCachedStates],
        domain: Domain,
        interpreter: NaturalLanguageInterpreter,
        **kwargs: Any,
    ) -> None:
        pass

    def predict_action_probabilities(
        self,
        tracker: DialogueStateTracker,
        domain: Domain,
        interpreter: NaturalLanguageInterpreter,
        **kwargs: Any,
    ) -> PolicyPrediction:
        result = [0.0] * domain.num_actions
        result[self.predict_index] = self.confidence

        return PolicyPrediction(
            result,
            self.__class__.__name__,
            policy_priority=self.priority,
            is_end_to_end_prediction=self.is_end_to_end_prediction,
            is_no_user_prediction=self.is_no_user_prediction,
            events=self.events,
            optional_events=self.optional_events,
        )


def test_policy_priority():
    domain = Domain.load("data/test_domains/default.yml")
    tracker = DialogueStateTracker.from_events("test", [UserUttered("hi")], [])

    priority_1 = ConstantPolicy(priority=1, predict_index=0)
    priority_2 = ConstantPolicy(priority=2, predict_index=1)

    policy_ensemble_0 = SimplePolicyEnsemble([priority_1, priority_2])
    policy_ensemble_1 = SimplePolicyEnsemble([priority_2, priority_1])

    priority_2_result = priority_2.predict_action_probabilities(
        tracker, domain, RegexInterpreter()
    )

    i = 1  # index of priority_2 in ensemble_0
    prediction = policy_ensemble_0.probabilities_using_best_policy(
        tracker, domain, RegexInterpreter()
    )
    assert prediction.policy_name == "policy_{}_{}".format(i, type(priority_2).__name__)
    assert prediction.probabilities == priority_2_result.probabilities

    i = 0  # index of priority_2 in ensemble_1
    prediction = policy_ensemble_1.probabilities_using_best_policy(
        tracker, domain, RegexInterpreter()
    )
    assert prediction.policy_name == "policy_{}_{}".format(i, type(priority_2).__name__)
    assert prediction.probabilities == priority_2_result.probabilities


def test_fallback_mapping_restart():
    domain = Domain.load("data/test_domains/default.yml")
    events = [
        ActionExecuted(ACTION_DEFAULT_FALLBACK_NAME, timestamp=1),
        utilities.user_uttered(USER_INTENT_RESTART, 1, timestamp=2),
    ]
    tracker = DialogueStateTracker.from_events("test", events, [])

    two_stage_fallback_policy = TwoStageFallbackPolicy(
        priority=2, deny_suggestion_intent_name="deny"
    )
    mapping_policy = MappingPolicy(priority=1)

    mapping_fallback_ensemble = SimplePolicyEnsemble(
        [two_stage_fallback_policy, mapping_policy]
    )

    prediction = mapping_fallback_ensemble.probabilities_using_best_policy(
        tracker, domain, RegexInterpreter()
    )
    index_of_mapping_policy = 1
    next_action = rasa.core.actions.action.action_for_index(
        prediction.max_confidence_index, domain, None
    )

    assert (
        prediction.policy_name
        == f"policy_{index_of_mapping_policy}_{MappingPolicy.__name__}"
    )
    assert next_action.name() == ACTION_RESTART_NAME


@pytest.mark.parametrize(
    "events",
    [
        [
            ActiveLoop("test-form"),
            ActionExecuted(ACTION_LISTEN_NAME),
            utilities.user_uttered(USER_INTENT_RESTART, 1),
        ],
        [
            ActionExecuted(ACTION_LISTEN_NAME),
            utilities.user_uttered(USER_INTENT_RESTART, 1),
        ],
    ],
)
def test_mapping_wins_over_form(events: List[Event]):
    domain = """
    forms:
    - test-form
    """
    domain = Domain.from_yaml(domain)
    tracker = DialogueStateTracker.from_events("test", events, [])

    ensemble = SimplePolicyEnsemble(
        [
            MappingPolicy(),
            ConstantPolicy(priority=1, predict_index=0),
            FormPolicy(),
            FallbackPolicy(),
        ]
    )
    prediction = ensemble.probabilities_using_best_policy(
        tracker, domain, RegexInterpreter()
    )

    next_action = rasa.core.actions.action.action_for_index(
        prediction.max_confidence_index, domain, None
    )

    index_of_mapping_policy = 0
    assert (
        prediction.policy_name
        == f"policy_{index_of_mapping_policy}_{MappingPolicy.__name__}"
    )
    assert next_action.name() == ACTION_RESTART_NAME


@pytest.mark.parametrize(
    "ensemble",
    [
        SimplePolicyEnsemble(
            [
                FormPolicy(),
                ConstantPolicy(FORM_POLICY_PRIORITY - 1, 0),
                FallbackPolicy(),
            ]
        ),
        SimplePolicyEnsemble([FormPolicy(), MappingPolicy()]),
    ],
)
def test_form_wins_over_everything_else(ensemble: SimplePolicyEnsemble):
    form_name = "test-form"
    domain = f"""
    forms:
    - {form_name}
    """
    domain = Domain.from_yaml(domain)

    events = [
        ActiveLoop("test-form"),
        ActionExecuted(ACTION_LISTEN_NAME),
        utilities.user_uttered("test", 1),
    ]
    tracker = DialogueStateTracker.from_events("test", events, [])
    prediction = ensemble.probabilities_using_best_policy(
        tracker, domain, RegexInterpreter()
    )

    next_action = rasa.core.actions.action.action_for_index(
        prediction.max_confidence_index, domain, None
    )

    index_of_form_policy = 0
    assert (
        prediction.policy_name == f"policy_{index_of_form_policy}_{FormPolicy.__name__}"
    )
    assert next_action.name() == form_name


def test_fallback_wins_over_mapping():
    domain = Domain.load("data/test_domains/default.yml")
    events = [
        ActionExecuted(ACTION_LISTEN_NAME),
        # Low confidence should trigger fallback
        utilities.user_uttered(USER_INTENT_RESTART, 0.0001),
    ]
    tracker = DialogueStateTracker.from_events("test", events, [])

    ensemble = SimplePolicyEnsemble([FallbackPolicy(), MappingPolicy()])

    prediction = ensemble.probabilities_using_best_policy(
        tracker, domain, RegexInterpreter()
    )
    index_of_fallback_policy = 0
    next_action = rasa.core.actions.action.action_for_index(
        prediction.max_confidence_index, domain, None
    )

    assert (
        prediction.policy_name
        == f"policy_{index_of_fallback_policy}_{FallbackPolicy.__name__}"
    )
    assert next_action.name() == ACTION_DEFAULT_FALLBACK_NAME


class LoadReturnsNonePolicy(Policy):
    @classmethod
    def load(cls, *args, **kwargs) -> None:
        return None

    def persist(self, _) -> None:
        pass

    def train(
        self,
        training_trackers: List[DialogueStateTracker],
        domain: Domain,
        interpreter: NaturalLanguageInterpreter,
        **kwargs: Any,
    ) -> None:
        pass

    def predict_action_probabilities(
        self,
        tracker: DialogueStateTracker,
        domain: Domain,
        interpreter: NaturalLanguageInterpreter,
        **kwargs: Any,
    ) -> PolicyPrediction:
        pass


def test_policy_loading_load_returns_none(tmp_path: Path, caplog: LogCaptureFixture):
    original_policy_ensemble = PolicyEnsemble([LoadReturnsNonePolicy()])
    original_policy_ensemble.train([], None, RegexInterpreter())
    original_policy_ensemble.persist(str(tmp_path))

    with caplog.at_level(logging.WARNING):
        ensemble = PolicyEnsemble.load(str(tmp_path))
        assert (
            caplog.records.pop().msg
            == "Failed to load policy tests.core.test_ensemble."
            "LoadReturnsNonePolicy: load returned None"
        )
        assert len(ensemble.policies) == 0


class LoadReturnsWrongTypePolicy(Policy):
    @classmethod
    def load(cls, *args, **kwargs) -> Text:
        return ""

    def persist(self, _) -> None:
        pass

    def train(
        self,
        training_trackers: List[TrackerWithCachedStates],
        domain: Domain,
        interpreter: NaturalLanguageInterpreter,
        **kwargs: Any,
    ) -> None:
        pass

    def predict_action_probabilities(
        self,
        tracker: DialogueStateTracker,
        domain: Domain,
        interpreter: NaturalLanguageInterpreter,
        **kwargs: Any,
    ) -> PolicyPrediction:
        pass


def test_policy_loading_load_returns_wrong_type(tmp_path: Path):
    original_policy_ensemble = PolicyEnsemble([LoadReturnsWrongTypePolicy()])
    original_policy_ensemble.train([], None, RegexInterpreter())
    original_policy_ensemble.persist(str(tmp_path))

    with pytest.raises(Exception):
        PolicyEnsemble.load(str(tmp_path))


@pytest.mark.parametrize(
    "valid_config",
    [
        {"policy": [{"name": "MemoizationPolicy"}]},
        {"policies": [{"name": "MemoizationPolicy"}]},
    ],
)
def test_valid_policy_configurations(valid_config):
    assert PolicyEnsemble.from_dict(valid_config)


@pytest.mark.parametrize(
    "invalid_config",
    [
        {"police": [{"name": "MemoizationPolicy"}]},
        {"policies": []},
        {"policies": [{"name": "ykaüoppodas"}]},
        {"policy": [{"name": "ykaüoppodas"}]},
        {"policy": [{"name": "ykaüoppodas.bladibla"}]},
    ],
)
def test_invalid_policy_configurations(invalid_config):
    with pytest.raises(InvalidPolicyConfig):
        PolicyEnsemble.from_dict(invalid_config)


def test_from_dict_does_not_change_passed_dict_parameter():
    config = {
        "policies": [
            {
                "name": "TEDPolicy",
                "featurizer": [
                    {
                        "name": "MaxHistoryTrackerFeaturizer",
                        "max_history": 5,
                        "state_featurizer": [{"name": "SingleStateFeaturizer"}],
                    }
                ],
            }
        ]
    }

    config_copy = copy.deepcopy(config)
    PolicyEnsemble.from_dict(config_copy)

    assert config == config_copy


def test_rule_based_data_warnings_no_rule_trackers():
    trackers = [DialogueStateTracker("some-id", slots=[], is_rule_tracker=False)]
    policies = [RulePolicy()]
    ensemble = SimplePolicyEnsemble(policies)

    with pytest.warns(UserWarning) as record:
        ensemble.train(trackers, Domain.empty(), RegexInterpreter())

    assert (
        "Found a rule-based policy in your pipeline but no rule-based training data."
    ) in record[0].message.args[0]


def test_rule_based_data_warnings_no_rule_policy():
    trackers = [DialogueStateTracker("some-id", slots=[], is_rule_tracker=True)]
    policies = [FallbackPolicy()]
    ensemble = SimplePolicyEnsemble(policies)

    with pytest.warns(UserWarning) as record:
        ensemble.train(trackers, Domain.empty(), RegexInterpreter())

    assert (
        "Found rule-based training data but no policy supporting rule-based data."
    ) in record[0].message.args[0]


@pytest.mark.parametrize(
    "policies",
    [
        ["RulePolicy", "MappingPolicy"],
        ["RulePolicy", "FallbackPolicy"],
        ["RulePolicy", "TwoStageFallbackPolicy"],
        ["RulePolicy", "FormPolicy"],
        ["RulePolicy", "FallbackPolicy", "FormPolicy"],
    ],
)
def test_mutual_exclusion_of_rule_policy_and_old_rule_like_policies(
    policies: List[Text],
):
    policy_config = [{"name": policy_name} for policy_name in policies]
    with pytest.warns(UserWarning):
        PolicyEnsemble.from_dict({"policies": policy_config})


def test_end_to_end_prediction_supersedes_others(domain: Domain):
    expected_action_index = 2
    expected_confidence = 0.5
    ensemble = SimplePolicyEnsemble(
        [
            ConstantPolicy(priority=100, predict_index=0),
            ConstantPolicy(
                priority=1,
                predict_index=expected_action_index,
                confidence=expected_confidence,
                is_end_to_end_prediction=True,
            ),
        ]
    )
    tracker = DialogueStateTracker.from_events("test", evts=[])

    prediction = ensemble.probabilities_using_best_policy(
        tracker, domain, RegexInterpreter()
    )

    assert prediction.max_confidence == expected_confidence
    assert prediction.max_confidence_index == expected_action_index
    assert prediction.policy_name == f"policy_1_{ConstantPolicy.__name__}"


def test_no_user_prediction_supersedes_others(domain: Domain):
    expected_action_index = 2
    expected_confidence = 0.5
    ensemble = SimplePolicyEnsemble(
        [
            ConstantPolicy(priority=100, predict_index=0),
            ConstantPolicy(priority=1, predict_index=1, is_end_to_end_prediction=True),
            ConstantPolicy(
                priority=1,
                predict_index=expected_action_index,
                confidence=expected_confidence,
                is_no_user_prediction=True,
            ),
        ]
    )
    tracker = DialogueStateTracker.from_events("test", evts=[])

    prediction = ensemble.probabilities_using_best_policy(
        tracker, domain, RegexInterpreter()
    )

    assert prediction.max_confidence == expected_confidence
    assert prediction.max_confidence_index == expected_action_index
    assert prediction.policy_name == f"policy_2_{ConstantPolicy.__name__}"
    assert prediction.is_no_user_prediction
    assert not prediction.is_end_to_end_prediction


def test_prediction_applies_must_have_policy_events(domain: Domain):
    must_have_events = [ActionExecuted("my action")]

    ensemble = SimplePolicyEnsemble(
        [
            ConstantPolicy(priority=10, predict_index=1),
            ConstantPolicy(priority=1, predict_index=2, events=must_have_events),
        ]
    )
    tracker = DialogueStateTracker.from_events("test", evts=[])

    prediction = ensemble.probabilities_using_best_policy(
        tracker, domain, RegexInterpreter()
    )

    # Policy 0 won due to higher prio
    assert prediction.policy_name == f"policy_0_{ConstantPolicy.__name__}"

    # Events of losing policy were applied nevertheless
    assert prediction.events == must_have_events


def test_prediction_applies_optional_policy_events(domain: Domain):
    optional_events = [ActionExecuted("my action")]
    must_have_events = [SlotSet("some slot", "some value")]

    ensemble = SimplePolicyEnsemble(
        [
            ConstantPolicy(
                priority=10,
                predict_index=1,
                events=must_have_events,
                optional_events=optional_events,
            ),
            ConstantPolicy(priority=1, predict_index=2),
        ]
    )
    tracker = DialogueStateTracker.from_events("test", evts=[])

    prediction = ensemble.probabilities_using_best_policy(
        tracker, domain, RegexInterpreter()
    )

    # Policy 0 won due to higher prio
    assert prediction.policy_name == f"policy_0_{ConstantPolicy.__name__}"

    # Events of losing policy were applied nevertheless
    assert len(prediction.events) == len(optional_events) + len(must_have_events)
    assert all(event in prediction.events for event in optional_events)
    assert all(event in prediction.events for event in must_have_events)


def test_end_to_end_prediction_applies_define_featurization_events(domain: Domain):
    ensemble = SimplePolicyEnsemble(
        [
            ConstantPolicy(priority=100, predict_index=0),
            ConstantPolicy(priority=1, predict_index=1, is_end_to_end_prediction=True),
        ]
    )

    # no events should be added if latest action is not action listen
    tracker = DialogueStateTracker.from_events("test", evts=[])
    prediction = ensemble.probabilities_using_best_policy(
        tracker, domain, RegexInterpreter()
    )
    assert prediction.events == []

    # DefinePrevUserUtteredFeaturization should be added after action listen
    tracker = DialogueStateTracker.from_events(
        "test", evts=[ActionExecuted(ACTION_LISTEN_NAME)]
    )
    prediction = ensemble.probabilities_using_best_policy(
        tracker, domain, RegexInterpreter()
    )
    assert prediction.events == [DefinePrevUserUtteredFeaturization(True)]


def test_intent_prediction_does_not_apply_define_featurization_events(domain: Domain):
    ensemble = SimplePolicyEnsemble(
        [
            ConstantPolicy(priority=100, predict_index=0),
            ConstantPolicy(priority=1, predict_index=1, is_end_to_end_prediction=False),
        ]
    )

    # no events should be added if latest action is not action listen
    tracker = DialogueStateTracker.from_events("test", evts=[])
    prediction = ensemble.probabilities_using_best_policy(
        tracker, domain, RegexInterpreter()
    )
    assert prediction.events == []

    # DefinePrevUserUtteredFeaturization should be added after action listen
    tracker = DialogueStateTracker.from_events(
        "test", evts=[ActionExecuted(ACTION_LISTEN_NAME)]
    )
    prediction = ensemble.probabilities_using_best_policy(
        tracker, domain, RegexInterpreter()
    )
    assert prediction.events == [DefinePrevUserUtteredFeaturization(False)]


@pytest.mark.parametrize(
    "policy_name, confidence, not_in_training_data",
    [
        (f"policy_1_{MemoizationPolicy.__name__}", 1.0, False),
        (f"policy_1_{AugmentedMemoizationPolicy.__name__}", 1.0, False),
        (f"policy_1_{AugmentedMemoizationPolicy.__name__}", None, False),
        (f"policy_1_{RulePolicy.__name__}", 1.0, False),
        ("any", 0.0, True),
    ],
)
def test_is_not_in_training_data(
    policy_name: Text, confidence: Optional[float], not_in_training_data: bool
):
    assert (
        SimplePolicyEnsemble.is_not_in_training_data(policy_name, confidence)
        == not_in_training_data
    )


def test_rule_action_wins_over_action_unlikely_intent(
    monkeypatch: MonkeyPatch,
    tmp_path: Path,
    unexpected_intent_policy_agent: Agent,
    moodbot_domain: Domain,
):
    # The original training data consists of a rule for `goodbye` intent.
    # We monkey-patch UnexpecTEDIntentPolicy to always predict action_unlikely_intent
    # if last user intent was goodbye. The predicted action from ensemble
    # should be utter_goodbye and not action_unlikely_intent.
    monkeypatch.setattr(
        UnexpecTEDIntentPolicy,
        "predict_action_probabilities",
        _action_unlikely_intent_for("goodbye"),
    )

    tracker = DialogueStateTracker.from_events(
        "rule triggering tracker",
        evts=[
            ActionExecuted(ACTION_LISTEN_NAME),
            UserUttered(text="goodbye", intent={"name": "goodbye"}),
        ],
    )
    policy_ensemble = unexpected_intent_policy_agent.policy_ensemble
    prediction = policy_ensemble.probabilities_using_best_policy(
        tracker, moodbot_domain, NaturalLanguageInterpreter()
    )

    test_utils.assert_predicted_action(prediction, moodbot_domain, "utter_goodbye")


def test_ensemble_prevents_multiple_action_unlikely_intents(
    monkeypatch: MonkeyPatch,
    tmp_path: Path,
    unexpected_intent_policy_agent: Agent,
    moodbot_domain: Domain,
):
    monkeypatch.setattr(
        UnexpecTEDIntentPolicy,
        "predict_action_probabilities",
        _action_unlikely_intent_for("greet"),
    )

    tracker = DialogueStateTracker.from_events(
        "rule triggering tracker",
        evts=[
            ActionExecuted(ACTION_LISTEN_NAME),
            UserUttered(text="hello", intent={"name": "greet"}),
            ActionExecuted(ACTION_UNLIKELY_INTENT_NAME),
        ],
    )

    policy_ensemble = unexpected_intent_policy_agent.policy_ensemble
    prediction = policy_ensemble.probabilities_using_best_policy(
        tracker, moodbot_domain, NaturalLanguageInterpreter()
    )

    # prediction cannot be action_unlikely_intent for sure because
    # the last event is not of type UserUttered and that's the
    # first condition for `UnexpecTEDIntentPolicy` to make a prediction
    assert (
        moodbot_domain.action_names_or_texts[np.argmax(prediction.probabilities)]
        != ACTION_UNLIKELY_INTENT_NAME
    )<|MERGE_RESOLUTION|>--- conflicted
+++ resolved
@@ -1,12 +1,6 @@
 from pathlib import Path
-<<<<<<< HEAD
 from typing import List, Any, Text, Optional
-
-=======
-from typing import List, Any, Text, Optional, Union
 from _pytest.monkeypatch import MonkeyPatch
-from _pytest.capture import CaptureFixture
->>>>>>> b5a3c8e9
 import pytest
 from _pytest.logging import LogCaptureFixture
 import logging
