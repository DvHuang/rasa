from typing import Text, Dict

import pytest

<<<<<<< HEAD
import rasa.utils.io
from rasa.core import training, utils
from rasa.core.interpreter import RegexInterpreter
from rasa.core.training.dsl import StoryFileReader, EndToEndReader
from rasa.core.domain import Domain
from rasa.core.trackers import DialogueStateTracker
from rasa.core.events import (
    UserUttered,
    ActionExecuted,
    ActionExecutionRejected,
    Form,
    FormValidation,
    SessionStarted,
)
from rasa.core.training.structures import Story
from rasa.core.featurizers import (
    MaxHistoryTrackerFeaturizer,
    BinarySingleStateFeaturizer,
)
from rasa.utils.io import DEFAULT_ENCODING


async def test_can_read_test_story(default_domain):
    trackers = await training.load_data(
        "data/test_stories/stories.md",
        default_domain,
        use_story_concatenation=False,
        tracker_limit=1000,
        remove_duplicates=False,
    )
    assert len(trackers) == 7
    # this should be the story simple_story_with_only_end -> show_it_all
    # the generated stories are in a non stable order - therefore we need to
    # do some trickery to find the one we want to test
    tracker = [t for t in trackers if len(t.events) == 5][0]
    assert tracker.events[0] == ActionExecuted("action_listen")
    assert tracker.events[1] == UserUttered(
        "simple",
        intent={"name": "simple", "confidence": 1.0},
        parse_data={
            "text": "/simple",
            "intent_ranking": [{"confidence": 1.0, "name": "simple"}],
            "intent": {"confidence": 1.0, "name": "simple"},
            "entities": [],
        },
    )
    assert tracker.events[2] == ActionExecuted("utter_default")
    assert tracker.events[3] == ActionExecuted("utter_greet")
    assert tracker.events[4] == ActionExecuted("action_listen")


async def test_can_read_test_story_with_checkpoint_after_or(default_domain):
    trackers = await training.load_data(
        "data/test_stories/stories_checkpoint_after_or.md",
        default_domain,
        use_story_concatenation=False,
        tracker_limit=1000,
        remove_duplicates=False,
    )
    # there should be only 2 trackers
    assert len(trackers) == 2


async def test_persist_and_read_test_story_graph(tmpdir, default_domain):
    graph = await training.extract_story_graph(
        "data/test_stories/stories.md", default_domain
    )
    out_path = tmpdir.join("persisted_story.md")
    rasa.utils.io.write_text_file(graph.as_story_string(), out_path.strpath)

    recovered_trackers = await training.load_data(
        out_path.strpath,
        default_domain,
        use_story_concatenation=False,
        tracker_limit=1000,
        remove_duplicates=False,
    )
    existing_trackers = await training.load_data(
        "data/test_stories/stories.md",
        default_domain,
        use_story_concatenation=False,
        tracker_limit=1000,
        remove_duplicates=False,
    )

    existing_stories = {t.export_stories() for t in existing_trackers}
    for t in recovered_trackers:
        story_str = t.export_stories()
        assert story_str in existing_stories
        existing_stories.discard(story_str)


async def test_persist_and_read_test_story(tmpdir, default_domain):
    graph = await training.extract_story_graph(
        "data/test_stories/stories.md", default_domain
    )
    out_path = tmpdir.join("persisted_story.md")
    Story(graph.story_steps).dump_to_file(out_path.strpath)

    recovered_trackers = await training.load_data(
        out_path.strpath,
        default_domain,
        use_story_concatenation=False,
        tracker_limit=1000,
        remove_duplicates=False,
    )
    existing_trackers = await training.load_data(
        "data/test_stories/stories.md",
        default_domain,
        use_story_concatenation=False,
        tracker_limit=1000,
        remove_duplicates=False,
    )
    existing_stories = {t.export_stories() for t in existing_trackers}
    for t in recovered_trackers:
        story_str = t.export_stories()
        assert story_str in existing_stories
        existing_stories.discard(story_str)


async def test_persist_form_story(tmpdir):
    domain = Domain.load("data/test_domains/form.yml")

    tracker = DialogueStateTracker("", domain.slots)

    story = (
        "* greet\n"
        "    - utter_greet\n"
        "* start_form\n"
        "    - some_form\n"
        '    - form{"name": "some_form"}\n'
        "* default\n"
        "    - utter_default\n"
        "    - some_form\n"
        "* stop\n"
        "    - utter_ask_continue\n"
        "* affirm\n"
        "    - some_form\n"
        "* stop\n"
        "    - utter_ask_continue\n"
        "    - action_listen\n"
        "* form: inform\n"
        "    - some_form\n"
        '    - form{"name": null}\n'
        "* goodbye\n"
        "    - utter_goodbye\n"
    )

    # simulate talking to the form
    events = [
        UserUttered(intent={"name": "greet"}),
        ActionExecuted("utter_greet"),
        ActionExecuted("action_listen"),
        # start the form
        UserUttered(intent={"name": "start_form"}),
        ActionExecuted("some_form"),
        Form("some_form"),
        ActionExecuted("action_listen"),
        # out of form input
        UserUttered(intent={"name": "default"}),
        ActionExecutionRejected("some_form"),
        ActionExecuted("utter_default"),
        ActionExecuted("some_form"),
        ActionExecuted("action_listen"),
        # out of form input
        UserUttered(intent={"name": "stop"}),
        ActionExecutionRejected("some_form"),
        ActionExecuted("utter_ask_continue"),
        ActionExecuted("action_listen"),
        # out of form input but continue with the form
        UserUttered(intent={"name": "affirm"}),
        FormValidation(False),
        ActionExecuted("some_form"),
        ActionExecuted("action_listen"),
        # out of form input
        UserUttered(intent={"name": "stop"}),
        ActionExecutionRejected("some_form"),
        ActionExecuted("utter_ask_continue"),
        ActionExecuted("action_listen"),
        # form input
        UserUttered(intent={"name": "inform"}),
        FormValidation(True),
        ActionExecuted("some_form"),
        ActionExecuted("action_listen"),
        Form(None),
        UserUttered(intent={"name": "goodbye"}),
        ActionExecuted("utter_goodbye"),
        ActionExecuted("action_listen"),
    ]
    [tracker.update(e) for e in events]

    assert story in tracker.export_stories()


async def test_read_story_file_with_cycles(tmpdir, default_domain):
    graph = await training.extract_story_graph(
        "data/test_stories/stories_with_cycle.md", default_domain
    )

    assert len(graph.story_steps) == 5

    graph_without_cycles = graph.with_cycles_removed()

    assert graph.cyclic_edge_ids != set()
    # sorting removed_edges converting set converting it to list
    assert graph_without_cycles.cyclic_edge_ids == list()

    assert len(graph.story_steps) == len(graph_without_cycles.story_steps) == 5

    assert len(graph_without_cycles.story_end_checkpoints) == 2


async def test_generate_training_data_with_cycles(default_domain):
    featurizer = MaxHistoryTrackerFeaturizer(
        BinarySingleStateFeaturizer(), max_history=4
    )
    training_trackers = await training.load_data(
        "data/test_stories/stories_with_cycle.md", default_domain, augmentation_factor=0
    )
    training_data = featurizer.featurize_trackers(training_trackers, default_domain)
    y = training_data.y.argmax(axis=-1)

    # how many there are depends on the graph which is not created in a
    # deterministic way but should always be 3 or 4
    assert len(training_trackers) == 3 or len(training_trackers) == 4

    # if we have 4 trackers, there is going to be one example more for label 10
    num_tens = len(training_trackers) - 1
    # if new default actions are added the keys of the actions will be changed

    assert Counter(y) == {0: 6, 12: num_tens, 14: 1, 1: 2, 13: 3}


async def test_generate_training_data_with_unused_checkpoints(tmpdir, default_domain):
    training_trackers = await training.load_data(
        "data/test_stories/stories_unused_checkpoints.md", default_domain
    )
    # there are 3 training stories:
    #   2 with unused end checkpoints -> training_trackers
    #   1 with unused start checkpoints -> ignored
    assert len(training_trackers) == 2


async def test_generate_training_data_original_and_augmented_trackers(default_domain):
    training_trackers = await training.load_data(
        "data/test_stories/stories_defaultdomain.md",
        default_domain,
        augmentation_factor=3,
    )
    # there are three original stories
    # augmentation factor of 3 indicates max of 3*10 augmented stories generated
    # maximum number of stories should be augmented+original = 33
    original_trackers = [
        t
        for t in training_trackers
        if not hasattr(t, "is_augmented") or not t.is_augmented
    ]
    assert len(original_trackers) == 3
    assert len(training_trackers) <= 33


async def test_visualize_training_data_graph(tmpdir, default_domain):
    graph = await training.extract_story_graph(
        "data/test_stories/stories_with_cycle.md", default_domain
    )

    graph = graph.with_cycles_removed()

    out_path = tmpdir.join("graph.html").strpath

    # this will be the plotted networkx graph
    G = graph.visualize(out_path)

    assert os.path.exists(out_path)

    # we can't check the exact topology - but this should be enough to ensure
    # the visualisation created a sane graph
    assert set(G.nodes()) == set(range(-1, 13)) or set(G.nodes()) == set(range(-1, 14))
    if set(G.nodes()) == set(range(-1, 13)):
        assert len(G.edges()) == 14
    elif set(G.nodes()) == set(range(-1, 14)):
        assert len(G.edges()) == 16


async def test_load_multi_file_training_data(default_domain):
    # the stories file in `data/test_multifile_stories` is the same as in
    # `data/test_stories/stories.md`, but split across multiple files
    featurizer = MaxHistoryTrackerFeaturizer(
        BinarySingleStateFeaturizer(), max_history=2
    )
    trackers = await training.load_data(
        "data/test_stories/stories.md", default_domain, augmentation_factor=0
    )
    (tr_as_sts, tr_as_acts) = featurizer.training_states_and_actions(
        trackers, default_domain
    )
    hashed = []
    for sts, acts in zip(tr_as_sts, tr_as_acts):
        hashed.append(json.dumps(sts + acts, sort_keys=True))
    hashed = sorted(hashed, reverse=True)

    data = featurizer.featurize_trackers(trackers, default_domain)

    featurizer_mul = MaxHistoryTrackerFeaturizer(
        BinarySingleStateFeaturizer(), max_history=2
    )
    trackers_mul = await training.load_data(
        "data/test_multifile_stories", default_domain, augmentation_factor=0
    )
    (tr_as_sts_mul, tr_as_acts_mul) = featurizer.training_states_and_actions(
        trackers_mul, default_domain
    )
    hashed_mul = []
    for sts_mul, acts_mul in zip(tr_as_sts_mul, tr_as_acts_mul):
        hashed_mul.append(json.dumps(sts_mul + acts_mul, sort_keys=True))
    hashed_mul = sorted(hashed_mul, reverse=True)

    data_mul = featurizer_mul.featurize_trackers(trackers_mul, default_domain)

    assert hashed == hashed_mul

    assert np.all(data.X.sort(axis=0) == data_mul.X.sort(axis=0))
    assert np.all(data.y.sort(axis=0) == data_mul.y.sort(axis=0))


async def test_load_training_data_handles_hidden_files(tmpdir, default_domain):
    # create a hidden file
    Path(tmpdir / ".hidden").touch()
    # create a normal file
    Path(tmpdir / "normal_file").touch()

    featurizer = MaxHistoryTrackerFeaturizer(
        BinarySingleStateFeaturizer(), max_history=2
    )
    trackers = await training.load_data(tmpdir.strpath, default_domain)
    data = featurizer.featurize_trackers(trackers, default_domain)

    assert len(data.X) == 0
    assert len(data.y) == 0

=======
from typing import Text, Dict
>>>>>>> 4830308f

import pytest

from rasa.core.events import UserUttered
from rasa.core.training.dsl import EndToEndReader


async def test_read_stories_with_rules(tmpdir, default_domain):
    story_steps = await StoryFileReader.read_from_file(
        "data/test_stories/stories_with_rules.md", default_domain, RegexInterpreter()
    )

    # this file contains three rules and two ML stories
    assert len(story_steps) == 5

    ml_steps = [s for s in story_steps if not s.is_rule]
    rule_steps = [s for s in story_steps if s.is_rule]

    assert len(ml_steps) == 2
    assert len(rule_steps) == 3

    assert story_steps[0].block_name == "rule 1"
    assert story_steps[1].block_name == "rule 2"
    assert story_steps[2].block_name == "ML story 1"
    assert story_steps[3].block_name == "rule 3"
    assert story_steps[4].block_name == "ML story 2"


@pytest.mark.parametrize(
    "line, expected",
    [
        (" greet: hi", {"intent": "greet", "true_intent": "greet", "text": "hi"}),
        (
            " greet: /greet",
            {
                "intent": "greet",
                "true_intent": "greet",
                "text": "/greet",
                "entities": [],
            },
        ),
        (
            'greet: /greet{"test": "test"}',
            {
                "intent": "greet",
                "entities": [
                    {"entity": "test", "start": 6, "end": 22, "value": "test"}
                ],
                "true_intent": "greet",
                "text": '/greet{"test": "test"}',
            },
        ),
        (
            'greet{"test": "test"}: /greet{"test": "test"}',
            {
                "intent": "greet",
                "entities": [
                    {"entity": "test", "start": 6, "end": 22, "value": "test"}
                ],
                "true_intent": "greet",
                "text": '/greet{"test": "test"}',
            },
        ),
        (
            "mood_great: [great](feeling)",
            {
                "intent": "mood_great",
                "entities": [
                    {"start": 0, "end": 5, "value": "great", "entity": "feeling"}
                ],
                "true_intent": "mood_great",
                "text": "great",
            },
        ),
        (
            'form: greet{"test": "test"}: /greet{"test": "test"}',
            {
                "intent": "greet",
                "entities": [
                    {"end": 22, "entity": "test", "start": 6, "value": "test"}
                ],
                "true_intent": "greet",
                "text": '/greet{"test": "test"}',
            },
        ),
    ],
)
def test_e2e_parsing(line: Text, expected: Dict):
    reader = EndToEndReader()
    actual = reader._parse_item(line)

    assert actual.as_dict() == expected


@pytest.mark.parametrize(
    "parse_data, expected_story_string",
    [
        (
            {
                "text": "/simple",
                "parse_data": {
                    "intent": {"confidence": 1.0, "name": "simple"},
                    "entities": [
                        {"start": 0, "end": 5, "value": "great", "entity": "feeling"}
                    ],
                },
            },
            "simple: /simple",
        ),
        (
            {
                "text": "great",
                "parse_data": {
                    "intent": {"confidence": 1.0, "name": "simple"},
                    "entities": [
                        {"start": 0, "end": 5, "value": "great", "entity": "feeling"}
                    ],
                },
            },
            "simple: [great](feeling)",
        ),
        (
            {
                "text": "great",
                "parse_data": {
                    "intent": {"confidence": 1.0, "name": "simple"},
                    "entities": [],
                },
            },
            "simple: great",
        ),
    ],
)
def test_user_uttered_to_e2e(parse_data: Dict, expected_story_string: Text):
    event = UserUttered.from_story_string("user", parse_data)[0]

    assert isinstance(event, UserUttered)
    assert event.as_story_string(e2e=True) == expected_story_string


@pytest.mark.parametrize("line", [" greet{: hi"])
def test_invalid_end_to_end_format(line: Text):
    reader = EndToEndReader()

    with pytest.raises(ValueError):
        # noinspection PyProtectedMember
        _ = reader._parse_item(line)<|MERGE_RESOLUTION|>--- conflicted
+++ resolved
@@ -1,377 +1,9 @@
 from typing import Text, Dict
-
-import pytest
-
-<<<<<<< HEAD
-import rasa.utils.io
-from rasa.core import training, utils
-from rasa.core.interpreter import RegexInterpreter
-from rasa.core.training.dsl import StoryFileReader, EndToEndReader
-from rasa.core.domain import Domain
-from rasa.core.trackers import DialogueStateTracker
-from rasa.core.events import (
-    UserUttered,
-    ActionExecuted,
-    ActionExecutionRejected,
-    Form,
-    FormValidation,
-    SessionStarted,
-)
-from rasa.core.training.structures import Story
-from rasa.core.featurizers import (
-    MaxHistoryTrackerFeaturizer,
-    BinarySingleStateFeaturizer,
-)
-from rasa.utils.io import DEFAULT_ENCODING
-
-
-async def test_can_read_test_story(default_domain):
-    trackers = await training.load_data(
-        "data/test_stories/stories.md",
-        default_domain,
-        use_story_concatenation=False,
-        tracker_limit=1000,
-        remove_duplicates=False,
-    )
-    assert len(trackers) == 7
-    # this should be the story simple_story_with_only_end -> show_it_all
-    # the generated stories are in a non stable order - therefore we need to
-    # do some trickery to find the one we want to test
-    tracker = [t for t in trackers if len(t.events) == 5][0]
-    assert tracker.events[0] == ActionExecuted("action_listen")
-    assert tracker.events[1] == UserUttered(
-        "simple",
-        intent={"name": "simple", "confidence": 1.0},
-        parse_data={
-            "text": "/simple",
-            "intent_ranking": [{"confidence": 1.0, "name": "simple"}],
-            "intent": {"confidence": 1.0, "name": "simple"},
-            "entities": [],
-        },
-    )
-    assert tracker.events[2] == ActionExecuted("utter_default")
-    assert tracker.events[3] == ActionExecuted("utter_greet")
-    assert tracker.events[4] == ActionExecuted("action_listen")
-
-
-async def test_can_read_test_story_with_checkpoint_after_or(default_domain):
-    trackers = await training.load_data(
-        "data/test_stories/stories_checkpoint_after_or.md",
-        default_domain,
-        use_story_concatenation=False,
-        tracker_limit=1000,
-        remove_duplicates=False,
-    )
-    # there should be only 2 trackers
-    assert len(trackers) == 2
-
-
-async def test_persist_and_read_test_story_graph(tmpdir, default_domain):
-    graph = await training.extract_story_graph(
-        "data/test_stories/stories.md", default_domain
-    )
-    out_path = tmpdir.join("persisted_story.md")
-    rasa.utils.io.write_text_file(graph.as_story_string(), out_path.strpath)
-
-    recovered_trackers = await training.load_data(
-        out_path.strpath,
-        default_domain,
-        use_story_concatenation=False,
-        tracker_limit=1000,
-        remove_duplicates=False,
-    )
-    existing_trackers = await training.load_data(
-        "data/test_stories/stories.md",
-        default_domain,
-        use_story_concatenation=False,
-        tracker_limit=1000,
-        remove_duplicates=False,
-    )
-
-    existing_stories = {t.export_stories() for t in existing_trackers}
-    for t in recovered_trackers:
-        story_str = t.export_stories()
-        assert story_str in existing_stories
-        existing_stories.discard(story_str)
-
-
-async def test_persist_and_read_test_story(tmpdir, default_domain):
-    graph = await training.extract_story_graph(
-        "data/test_stories/stories.md", default_domain
-    )
-    out_path = tmpdir.join("persisted_story.md")
-    Story(graph.story_steps).dump_to_file(out_path.strpath)
-
-    recovered_trackers = await training.load_data(
-        out_path.strpath,
-        default_domain,
-        use_story_concatenation=False,
-        tracker_limit=1000,
-        remove_duplicates=False,
-    )
-    existing_trackers = await training.load_data(
-        "data/test_stories/stories.md",
-        default_domain,
-        use_story_concatenation=False,
-        tracker_limit=1000,
-        remove_duplicates=False,
-    )
-    existing_stories = {t.export_stories() for t in existing_trackers}
-    for t in recovered_trackers:
-        story_str = t.export_stories()
-        assert story_str in existing_stories
-        existing_stories.discard(story_str)
-
-
-async def test_persist_form_story(tmpdir):
-    domain = Domain.load("data/test_domains/form.yml")
-
-    tracker = DialogueStateTracker("", domain.slots)
-
-    story = (
-        "* greet\n"
-        "    - utter_greet\n"
-        "* start_form\n"
-        "    - some_form\n"
-        '    - form{"name": "some_form"}\n'
-        "* default\n"
-        "    - utter_default\n"
-        "    - some_form\n"
-        "* stop\n"
-        "    - utter_ask_continue\n"
-        "* affirm\n"
-        "    - some_form\n"
-        "* stop\n"
-        "    - utter_ask_continue\n"
-        "    - action_listen\n"
-        "* form: inform\n"
-        "    - some_form\n"
-        '    - form{"name": null}\n'
-        "* goodbye\n"
-        "    - utter_goodbye\n"
-    )
-
-    # simulate talking to the form
-    events = [
-        UserUttered(intent={"name": "greet"}),
-        ActionExecuted("utter_greet"),
-        ActionExecuted("action_listen"),
-        # start the form
-        UserUttered(intent={"name": "start_form"}),
-        ActionExecuted("some_form"),
-        Form("some_form"),
-        ActionExecuted("action_listen"),
-        # out of form input
-        UserUttered(intent={"name": "default"}),
-        ActionExecutionRejected("some_form"),
-        ActionExecuted("utter_default"),
-        ActionExecuted("some_form"),
-        ActionExecuted("action_listen"),
-        # out of form input
-        UserUttered(intent={"name": "stop"}),
-        ActionExecutionRejected("some_form"),
-        ActionExecuted("utter_ask_continue"),
-        ActionExecuted("action_listen"),
-        # out of form input but continue with the form
-        UserUttered(intent={"name": "affirm"}),
-        FormValidation(False),
-        ActionExecuted("some_form"),
-        ActionExecuted("action_listen"),
-        # out of form input
-        UserUttered(intent={"name": "stop"}),
-        ActionExecutionRejected("some_form"),
-        ActionExecuted("utter_ask_continue"),
-        ActionExecuted("action_listen"),
-        # form input
-        UserUttered(intent={"name": "inform"}),
-        FormValidation(True),
-        ActionExecuted("some_form"),
-        ActionExecuted("action_listen"),
-        Form(None),
-        UserUttered(intent={"name": "goodbye"}),
-        ActionExecuted("utter_goodbye"),
-        ActionExecuted("action_listen"),
-    ]
-    [tracker.update(e) for e in events]
-
-    assert story in tracker.export_stories()
-
-
-async def test_read_story_file_with_cycles(tmpdir, default_domain):
-    graph = await training.extract_story_graph(
-        "data/test_stories/stories_with_cycle.md", default_domain
-    )
-
-    assert len(graph.story_steps) == 5
-
-    graph_without_cycles = graph.with_cycles_removed()
-
-    assert graph.cyclic_edge_ids != set()
-    # sorting removed_edges converting set converting it to list
-    assert graph_without_cycles.cyclic_edge_ids == list()
-
-    assert len(graph.story_steps) == len(graph_without_cycles.story_steps) == 5
-
-    assert len(graph_without_cycles.story_end_checkpoints) == 2
-
-
-async def test_generate_training_data_with_cycles(default_domain):
-    featurizer = MaxHistoryTrackerFeaturizer(
-        BinarySingleStateFeaturizer(), max_history=4
-    )
-    training_trackers = await training.load_data(
-        "data/test_stories/stories_with_cycle.md", default_domain, augmentation_factor=0
-    )
-    training_data = featurizer.featurize_trackers(training_trackers, default_domain)
-    y = training_data.y.argmax(axis=-1)
-
-    # how many there are depends on the graph which is not created in a
-    # deterministic way but should always be 3 or 4
-    assert len(training_trackers) == 3 or len(training_trackers) == 4
-
-    # if we have 4 trackers, there is going to be one example more for label 10
-    num_tens = len(training_trackers) - 1
-    # if new default actions are added the keys of the actions will be changed
-
-    assert Counter(y) == {0: 6, 12: num_tens, 14: 1, 1: 2, 13: 3}
-
-
-async def test_generate_training_data_with_unused_checkpoints(tmpdir, default_domain):
-    training_trackers = await training.load_data(
-        "data/test_stories/stories_unused_checkpoints.md", default_domain
-    )
-    # there are 3 training stories:
-    #   2 with unused end checkpoints -> training_trackers
-    #   1 with unused start checkpoints -> ignored
-    assert len(training_trackers) == 2
-
-
-async def test_generate_training_data_original_and_augmented_trackers(default_domain):
-    training_trackers = await training.load_data(
-        "data/test_stories/stories_defaultdomain.md",
-        default_domain,
-        augmentation_factor=3,
-    )
-    # there are three original stories
-    # augmentation factor of 3 indicates max of 3*10 augmented stories generated
-    # maximum number of stories should be augmented+original = 33
-    original_trackers = [
-        t
-        for t in training_trackers
-        if not hasattr(t, "is_augmented") or not t.is_augmented
-    ]
-    assert len(original_trackers) == 3
-    assert len(training_trackers) <= 33
-
-
-async def test_visualize_training_data_graph(tmpdir, default_domain):
-    graph = await training.extract_story_graph(
-        "data/test_stories/stories_with_cycle.md", default_domain
-    )
-
-    graph = graph.with_cycles_removed()
-
-    out_path = tmpdir.join("graph.html").strpath
-
-    # this will be the plotted networkx graph
-    G = graph.visualize(out_path)
-
-    assert os.path.exists(out_path)
-
-    # we can't check the exact topology - but this should be enough to ensure
-    # the visualisation created a sane graph
-    assert set(G.nodes()) == set(range(-1, 13)) or set(G.nodes()) == set(range(-1, 14))
-    if set(G.nodes()) == set(range(-1, 13)):
-        assert len(G.edges()) == 14
-    elif set(G.nodes()) == set(range(-1, 14)):
-        assert len(G.edges()) == 16
-
-
-async def test_load_multi_file_training_data(default_domain):
-    # the stories file in `data/test_multifile_stories` is the same as in
-    # `data/test_stories/stories.md`, but split across multiple files
-    featurizer = MaxHistoryTrackerFeaturizer(
-        BinarySingleStateFeaturizer(), max_history=2
-    )
-    trackers = await training.load_data(
-        "data/test_stories/stories.md", default_domain, augmentation_factor=0
-    )
-    (tr_as_sts, tr_as_acts) = featurizer.training_states_and_actions(
-        trackers, default_domain
-    )
-    hashed = []
-    for sts, acts in zip(tr_as_sts, tr_as_acts):
-        hashed.append(json.dumps(sts + acts, sort_keys=True))
-    hashed = sorted(hashed, reverse=True)
-
-    data = featurizer.featurize_trackers(trackers, default_domain)
-
-    featurizer_mul = MaxHistoryTrackerFeaturizer(
-        BinarySingleStateFeaturizer(), max_history=2
-    )
-    trackers_mul = await training.load_data(
-        "data/test_multifile_stories", default_domain, augmentation_factor=0
-    )
-    (tr_as_sts_mul, tr_as_acts_mul) = featurizer.training_states_and_actions(
-        trackers_mul, default_domain
-    )
-    hashed_mul = []
-    for sts_mul, acts_mul in zip(tr_as_sts_mul, tr_as_acts_mul):
-        hashed_mul.append(json.dumps(sts_mul + acts_mul, sort_keys=True))
-    hashed_mul = sorted(hashed_mul, reverse=True)
-
-    data_mul = featurizer_mul.featurize_trackers(trackers_mul, default_domain)
-
-    assert hashed == hashed_mul
-
-    assert np.all(data.X.sort(axis=0) == data_mul.X.sort(axis=0))
-    assert np.all(data.y.sort(axis=0) == data_mul.y.sort(axis=0))
-
-
-async def test_load_training_data_handles_hidden_files(tmpdir, default_domain):
-    # create a hidden file
-    Path(tmpdir / ".hidden").touch()
-    # create a normal file
-    Path(tmpdir / "normal_file").touch()
-
-    featurizer = MaxHistoryTrackerFeaturizer(
-        BinarySingleStateFeaturizer(), max_history=2
-    )
-    trackers = await training.load_data(tmpdir.strpath, default_domain)
-    data = featurizer.featurize_trackers(trackers, default_domain)
-
-    assert len(data.X) == 0
-    assert len(data.y) == 0
-
-=======
-from typing import Text, Dict
->>>>>>> 4830308f
 
 import pytest
 
 from rasa.core.events import UserUttered
 from rasa.core.training.dsl import EndToEndReader
-
-
-async def test_read_stories_with_rules(tmpdir, default_domain):
-    story_steps = await StoryFileReader.read_from_file(
-        "data/test_stories/stories_with_rules.md", default_domain, RegexInterpreter()
-    )
-
-    # this file contains three rules and two ML stories
-    assert len(story_steps) == 5
-
-    ml_steps = [s for s in story_steps if not s.is_rule]
-    rule_steps = [s for s in story_steps if s.is_rule]
-
-    assert len(ml_steps) == 2
-    assert len(rule_steps) == 3
-
-    assert story_steps[0].block_name == "rule 1"
-    assert story_steps[1].block_name == "rule 2"
-    assert story_steps[2].block_name == "ML story 1"
-    assert story_steps[3].block_name == "rule 3"
-    assert story_steps[4].block_name == "ML story 2"
 
 
 @pytest.mark.parametrize(
