--- conflicted
+++ resolved
@@ -1,16 +1,11 @@
 import json
 import logging
 import textwrap
-<<<<<<< HEAD
-from typing import Union, Text, List, Optional, Type
-import pytest
-=======
 import kafka
 import pytest
 
 from pathlib import Path
 from typing import Union, Text, List, Optional, Type, Any
->>>>>>> 6089d7e2
 from _pytest.logging import LogCaptureFixture
 from _pytest.monkeypatch import MonkeyPatch
 from tests.core.conftest import DEFAULT_ENDPOINTS_FILE
