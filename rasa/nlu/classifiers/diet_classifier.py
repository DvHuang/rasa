--- conflicted
+++ resolved
@@ -861,7 +861,6 @@
             self.model.compile(
                 optimizer=tf.keras.optimizers.Adam(self.component_config[LEARNING_RATE])
             )
-<<<<<<< HEAD
         else:
             old_feature_sizes = {
                 "text": {"sequence": [14, 2814, 13134], "sentence": [14, 2814, 13134]}
@@ -872,10 +871,8 @@
             self.model.adjust_layers(
                 self._data_example, current_feature_sizes, old_feature_sizes
             )
-=======
         self._sparse_feature_sizes = model_data.get_sparse_feature_sizes()
 
->>>>>>> e4baca29
         data_generator, validation_data_generator = train_utils.create_data_generators(
             model_data,
             self.component_config[BATCH_SIZES],
