--- conflicted
+++ resolved
@@ -1296,27 +1296,6 @@
 
         return losses, scores
 
-<<<<<<< HEAD
-=======
-    def train_on_batch(
-        self, batch_in: Union[Tuple[np.ndarray], Tuple[tf.Tensor]], **kwargs
-    ) -> None:
-        with tf.GradientTape() as tape:
-            losses, scores = self._train_losses_scores(batch_in)
-            regularization_loss = tf.math.add_n(self.losses)
-            pred_loss = tf.math.add_n(list(losses.values()))
-            total_loss = pred_loss + regularization_loss
-
-        gradients = tape.gradient(total_loss, self.trainable_variables)
-        self._optimizer.apply_gradients(zip(gradients, self.trainable_variables))
-
-        self.train_metrics["t_loss"].update_state(total_loss)
-        for k, v in losses.items():
-            self.train_metrics[k].update_state(v)
-        for k, v in scores.items():
-            self.train_metrics[k].update_state(v)
-
->>>>>>> 6417173a
     def train_dataset(
         self, batch_size: Union[int, tf.Tensor], session_data: SessionDataType
     ) -> tf.data.Dataset:
