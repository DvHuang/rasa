import logging

from typing import Any, Dict, List, NoReturn, Optional, Text, Tuple, Type
from tqdm import tqdm

import rasa.shared.utils.io
from rasa.nlu.tokenizers.convert_tokenizer import ConveRTTokenizer
from rasa.shared.constants import DOCS_URL_COMPONENTS
from rasa.nlu.tokenizers.tokenizer import Token
from rasa.nlu.components import Component
from rasa.nlu.featurizers.featurizer import DenseFeaturizer
from rasa.shared.nlu.training_data.features import Features
from rasa.nlu.config import RasaNLUModelConfig
from rasa.shared.nlu.training_data.training_data import TrainingData
from rasa.shared.nlu.training_data.message import Message
from rasa.nlu.constants import (
    DENSE_FEATURIZABLE_ATTRIBUTES,
    FEATURIZER_CLASS_ALIAS,
    TOKENS_NAMES,
)
from rasa.shared.nlu.constants import TEXT, FEATURE_TYPE_SENTENCE, FEATURE_TYPE_SEQUENCE
import numpy as np
import tensorflow as tf

import rasa.utils.train_utils as train_utils

logger = logging.getLogger(__name__)

TF_HUB_MODULE_URL = (
    "https://github.com/PolyAI-LDN/polyai-models/releases/download/v1.0/model.tar.gz"
)


class ConveRTFeaturizer(DenseFeaturizer):
    """Featurizer using ConveRT model.

    Loads the ConveRT(https://github.com/PolyAI-LDN/polyai-models#convert)
    model from TFHub and computes sentence and sequence level feature representations
    for dense featurizable attributes of each message object.
    """

    defaults = {
        # Remote URL of hosted model
        "model_url": TF_HUB_MODULE_URL
    }

    @classmethod
    def required_components(cls) -> List[Type[Component]]:
        return [ConveRTTokenizer]

    @classmethod
    def required_packages(cls) -> List[Text]:
        return ["tensorflow_text", "tensorflow_hub"]

    def __init__(self, component_config: Optional[Dict[Text, Any]] = None) -> None:

        super().__init__(component_config)

        self.model_url = self.component_config.get("model_url", TF_HUB_MODULE_URL)

<<<<<<< HEAD
    def __get_signature(self, signature: Text, module: Any) -> NoReturn:
        """Retrieve a signature from a (hopefully loaded) TF model."""
=======
        self.module = train_utils.load_tf_hub_model(self.model_url)
>>>>>>> 175ad376

        if not module:
            raise Exception(
                "ConveRTFeaturizer needs a proper loaded tensorflow module when used. "
                "Make sure to pass a module when training and using the component."
            )

        return module.signatures[signature]

    def _compute_features(
        self, batch_examples: List[Message], module: Any, attribute: Text = TEXT
    ) -> Tuple[np.ndarray, np.ndarray]:

        sentence_encodings = self._compute_sentence_encodings(
            batch_examples, module, attribute
        )

        (
            sequence_encodings,
            number_of_tokens_in_sentence,
        ) = self._compute_sequence_encodings(batch_examples, module, attribute)

        return self._get_features(
            sentence_encodings, sequence_encodings, number_of_tokens_in_sentence
        )

    def _compute_sentence_encodings(
        self, batch_examples: List[Message], module: Any, attribute: Text = TEXT
    ) -> np.ndarray:
        # Get text for attribute of each example
        batch_attribute_text = [ex.get(attribute) for ex in batch_examples]
        sentence_encodings = self._sentence_encoding_of_text(
            batch_attribute_text, module
        )

        # convert them to a sequence of 1
        return np.reshape(sentence_encodings, (len(batch_examples), 1, -1))

    def _compute_sequence_encodings(
        self, batch_examples: List[Message], module: Any, attribute: Text = TEXT
    ) -> Tuple[np.ndarray, List[int]]:
        list_of_tokens = [
            example.get(TOKENS_NAMES[attribute]) for example in batch_examples
        ]

        number_of_tokens_in_sentence = [
            len(sent_tokens) for sent_tokens in list_of_tokens
        ]

        # join the tokens to get a clean text to ensure the sequence length of
        # the returned embeddings from ConveRT matches the length of the tokens
        # (including sub-tokens)
        tokenized_texts = self._tokens_to_text(list_of_tokens)
        token_features = self._sequence_encoding_of_text(tokenized_texts, module)

        # ConveRT might split up tokens into sub-tokens
        # take the mean of the sub-token vectors and use that as the token vector
        token_features = train_utils.align_token_features(
            list_of_tokens, token_features
        )

        return token_features, number_of_tokens_in_sentence

    @staticmethod
    def _get_features(
        sentence_encodings: np.ndarray,
        sequence_encodings: np.ndarray,
        number_of_tokens_in_sentence: List[int],
    ) -> Tuple[np.ndarray, np.ndarray]:
        """Get the sequence and sentence features."""

        sentence_embeddings = []
        sequence_embeddings = []

        for index in range(len(number_of_tokens_in_sentence)):
            sequence_length = number_of_tokens_in_sentence[index]
            sequence_encoding = sequence_encodings[index][:sequence_length]
            sentence_encoding = sentence_encodings[index]

            sequence_embeddings.append(sequence_encoding)
            sentence_embeddings.append(sentence_encoding)

        return np.array(sequence_embeddings), np.array(sentence_embeddings)

    @staticmethod
    def _tokens_to_text(list_of_tokens: List[List[Token]]) -> List[Text]:
        """Convert list of tokens to text.

        Add a whitespace between two tokens if the end value of the first tokens is
        not the same as the end value of the second token."""
        texts = []
        for tokens in list_of_tokens:
            text = ""
            offset = 0
            for token in tokens:
                if offset != token.start:
                    text += " "
                text += token.text

                offset = token.end
            texts.append(text)

        return texts

    def _sentence_encoding_of_text(self, batch: List[Text], module: Any) -> np.ndarray:
        signature = self.__get_signature("default", module)
        return signature(tf.convert_to_tensor(batch))["default"].numpy()

    def _sequence_encoding_of_text(self, batch: List[Text], module: Any) -> np.ndarray:
        signature = self.__get_signature("encode_sequence", module)

        return signature(tf.convert_to_tensor(batch))["sequence_encoding"].numpy()

    def train(
        self,
        training_data: TrainingData,
        config: Optional[RasaNLUModelConfig] = None,
        *,
        tf_hub_module: Any = None,
        **kwargs: Any,
    ) -> None:
        if config is not None and config.language != "en":
            rasa.shared.utils.io.raise_warning(
                f"Since ``ConveRT`` model is trained only on an english "
                f"corpus of conversations, this featurizer should only be "
                f"used if your training data is in english language. "
                f"However, you are training in '{config.language}'. ",
                docs=DOCS_URL_COMPONENTS + "#convertfeaturizer",
            )

        batch_size = 64

        for attribute in DENSE_FEATURIZABLE_ATTRIBUTES:

            non_empty_examples = list(
                filter(lambda x: x.get(attribute), training_data.training_examples)
            )

            progress_bar = tqdm(
                range(0, len(non_empty_examples), batch_size),
                desc=attribute.capitalize() + " batches",
            )
            for batch_start_index in progress_bar:
                batch_end_index = min(
                    batch_start_index + batch_size, len(non_empty_examples)
                )

                # Collect batch examples
                batch_examples = non_empty_examples[batch_start_index:batch_end_index]

                (
                    batch_sequence_features,
                    batch_sentence_features,
                ) = self._compute_features(batch_examples, tf_hub_module, attribute)

                self._set_features(
                    batch_examples,
                    batch_sequence_features,
                    batch_sentence_features,
                    attribute,
                )

    def process(
        self, message: Message, *, tf_hub_module: Any = None, **kwargs: Any
    ) -> None:

        for attribute in DENSE_FEATURIZABLE_ATTRIBUTES:
            if message.get(attribute):
                sequence_features, sentence_features = self._compute_features(
                    [message], tf_hub_module, attribute=attribute
                )

                self._set_features(
                    [message], sequence_features, sentence_features, attribute
                )

    def _set_features(
        self,
        examples: List[Message],
        sequence_features: np.ndarray,
        sentence_features: np.ndarray,
        attribute: Text,
    ) -> None:
        for index, example in enumerate(examples):
            _sequence_features = Features(
                sequence_features[index],
                FEATURE_TYPE_SEQUENCE,
                attribute,
                self.component_config[FEATURIZER_CLASS_ALIAS],
            )
            example.add_features(_sequence_features)

            _sentence_features = Features(
                sentence_features[index],
                FEATURE_TYPE_SENTENCE,
                attribute,
                self.component_config[FEATURIZER_CLASS_ALIAS],
            )
            example.add_features(_sentence_features)<|MERGE_RESOLUTION|>--- conflicted
+++ resolved
@@ -26,10 +26,6 @@
 
 logger = logging.getLogger(__name__)
 
-TF_HUB_MODULE_URL = (
-    "https://github.com/PolyAI-LDN/polyai-models/releases/download/v1.0/model.tar.gz"
-)
-
 
 class ConveRTFeaturizer(DenseFeaturizer):
     """Featurizer using ConveRT model.
@@ -39,11 +35,6 @@
     for dense featurizable attributes of each message object.
     """
 
-    defaults = {
-        # Remote URL of hosted model
-        "model_url": TF_HUB_MODULE_URL
-    }
-
     @classmethod
     def required_components(cls) -> List[Type[Component]]:
         return [ConveRTTokenizer]
@@ -54,16 +45,11 @@
 
     def __init__(self, component_config: Optional[Dict[Text, Any]] = None) -> None:
 
-        super().__init__(component_config)
-
-        self.model_url = self.component_config.get("model_url", TF_HUB_MODULE_URL)
-
-<<<<<<< HEAD
-    def __get_signature(self, signature: Text, module: Any) -> NoReturn:
+        super(ConveRTFeaturizer, self).__init__(component_config)
+
+    @staticmethod
+    def __get_signature(signature: Text, module: Any) -> NoReturn:
         """Retrieve a signature from a (hopefully loaded) TF model."""
-=======
-        self.module = train_utils.load_tf_hub_model(self.model_url)
->>>>>>> 175ad376
 
         if not module:
             raise Exception(
