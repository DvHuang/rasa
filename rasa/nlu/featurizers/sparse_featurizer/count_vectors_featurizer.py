--- conflicted
+++ resolved
@@ -19,11 +19,8 @@
     TOKENS_NAMES,
     MESSAGE_ATTRIBUTES,
     INTENT,
-<<<<<<< HEAD
     ACTION_TEXT,
-=======
     INTENT_RESPONSE_KEY,
->>>>>>> e6be2fe3
     DENSE_FEATURIZABLE_ATTRIBUTES,
     RESPONSE,
     FEATURE_TYPE_SEQUENCE,
@@ -228,11 +225,7 @@
     def _process_tokens(self, tokens: List[Text], attribute: Text = TEXT) -> List[Text]:
         """Apply processing and cleaning steps to text"""
 
-<<<<<<< HEAD
-        if attribute in [INTENT, ACTION_NAME]:
-=======
-        if attribute in [INTENT, INTENT_RESPONSE_KEY]:
->>>>>>> e6be2fe3
+        if attribute in [INTENT, ACTION_NAME, INTENT_RESPONSE_KEY]:
             # Don't do any processing for intent attribute. Treat them as whole labels
             return tokens
 
