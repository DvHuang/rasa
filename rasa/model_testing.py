import logging
import os
from typing import Text, Dict, Optional, List, Any, Iterable, Tuple, Union
from pathlib import Path
import asyncio

from rasa.core.agent import Agent
from rasa.engine.storage.local_model_storage import LocalModelStorage
import rasa.shared.utils.cli
import rasa.shared.utils.common
import rasa.shared.utils.io
import rasa.utils.common
from rasa.constants import RESULTS_FILE, NUMBER_OF_TRAINING_STORIES_FILE
from rasa.exceptions import ModelNotFound
from rasa.shared.constants import DEFAULT_RESULTS_PATH
import rasa.shared.nlu.training_data.loading
from rasa.shared.importers.autoconfig import TrainingType
from rasa.shared.nlu.training_data.training_data import TrainingData
import rasa.model

logger = logging.getLogger(__name__)


async def test_core_models_in_directory(
    model_directory: Text,
    stories: Text,
    output: Text,
    use_conversation_test_files: bool = False,
) -> None:
    """Evaluates a directory with multiple Core models using test data.

    Args:
        model_directory: Directory containing multiple model files.
        stories: Path to a conversation test file.
        output: Output directory to store results to.
        use_conversation_test_files: `True` if conversation test files should be used
            for testing instead of regular Core story files.
    """
    from rasa.core.test import compare_models_in_dir

    model_directory = _get_sanitized_model_directory(model_directory)

<<<<<<< HEAD
    await compare_models_in_dir(
        model_directory,
        stories,
        output,
        use_conversation_test_files=use_conversation_test_files,
=======
    asyncio.run(
        compare_models_in_dir(
            model_directory,
            stories,
            output,
            use_conversation_test_files=use_conversation_test_files,
        )
>>>>>>> fb87f8d5
    )

    story_n_path = os.path.join(model_directory, NUMBER_OF_TRAINING_STORIES_FILE)
    number_of_stories = rasa.shared.utils.io.read_json_file(story_n_path)
    plot_core_results(output, number_of_stories)


def plot_core_results(output_directory: Text, number_of_examples: List[int]) -> None:
    """Plot core model comparison graph.

    Args:
        output_directory: path to the output directory
        number_of_examples: number of examples per run
    """
    import rasa.utils.plotting as plotting_utils

    graph_path = os.path.join(output_directory, "core_model_comparison_graph.pdf")

    plotting_utils.plot_curve(
        output_directory,
        number_of_examples,
        x_label_text="Number of stories present during training",
        y_label_text="Number of correct test stories",
        graph_path=graph_path,
    )


def _get_sanitized_model_directory(model_directory: Text) -> Text:
    """Adjusts the `--model` argument of `rasa test core` when called with
    `--evaluate-model-directory`.

    By default rasa uses the latest model for the `--model` parameter. However, for
    `--evaluate-model-directory` we need a directory. This function checks if the
    passed parameter is a model or an individual model file.

    Args:
        model_directory: The model_directory argument that was given to
        `test_core_models_in_directory`.

    Returns: The adjusted model_directory that should be used in
        `test_core_models_in_directory`.
    """

    p = Path(model_directory)
    if p.is_file():
        if model_directory != rasa.model.get_latest_model():
            rasa.shared.utils.cli.print_warning(
                "You passed a file as '--model'. Will use the directory containing "
                "this file instead."
            )
        model_directory = str(p.parent)

    return model_directory


async def test_core_models(
    models: List[Text],
    stories: Text,
    output: Text,
    use_conversation_test_files: bool = False,
) -> None:
    """Compares multiple Core models based on test data.

    Args:
        models: A list of models files.
        stories: Path to test data.
        output: Path to output directory for test results.
        use_conversation_test_files: `True` if conversation test files should be used
            for testing instead of regular Core story files.
    """
    from rasa.core.test import compare_models

<<<<<<< HEAD
    await compare_models(
        models,
        stories,
        output,
        use_conversation_test_files=use_conversation_test_files,
=======
    asyncio.run(
        compare_models(
            models,
            stories,
            output,
            use_conversation_test_files=use_conversation_test_files,
        )
>>>>>>> fb87f8d5
    )


async def test_core(
    model: Optional[Text] = None,
    stories: Optional[Text] = None,
    output: Text = DEFAULT_RESULTS_PATH,
    additional_arguments: Optional[Dict] = None,
    use_conversation_test_files: bool = False,
) -> None:
    """Tests a trained Core model against a set of test stories."""
    try:
        model = rasa.model.get_local_model(model)
    except ModelNotFound:
        rasa.shared.utils.cli.print_error(
            "Unable to test: could not find a model. Use 'rasa train' to train a "
            "Rasa model and provide it via the '--model' argument."
        )
        return

    metadata = LocalModelStorage.metadata_from_archive(model)
    if metadata.training_type == TrainingType.NLU:
        rasa.shared.utils.cli.print_error(
            "Unable to test: no core model found. Use 'rasa train' to train a "
            "Rasa model and provide it via the '--model' argument."
        )
    elif metadata.training_type == TrainingType.CORE and use_conversation_test_files:
        rasa.shared.utils.cli.print_warning(
            "No NLU model found. Using default 'RegexMessageHandler' for end-to-end "
            "evaluation. If you added actual user messages to your test stories "
            "this will likely lead to the tests failing. In that case, you need "
            "to train a NLU model first, e.g. using `rasa train`."
        )

    if additional_arguments is None:
        additional_arguments = {}

    if output:
        rasa.shared.utils.io.create_directory(output)

    _agent = Agent.load(model_path=model)

    if not _agent.is_ready():
        rasa.shared.utils.cli.print_error(
            "Unable to test: processor not loaded. Use 'rasa train' to train a "
            "Rasa model and provide it via the '--model' argument."
        )
        return

    from rasa.core.test import test as core_test

    kwargs = rasa.shared.utils.common.minimal_kwargs(
        additional_arguments, core_test, ["stories", "agent", "e2e"]
    )

<<<<<<< HEAD
    await core_test(
        stories,
        _agent,
        e2e=use_conversation_test_files,
        out_directory=output,
        **kwargs,
=======
    asyncio.run(
        core_test(
            stories,
            _agent,
            e2e=use_conversation_test_files,
            out_directory=output,
            **kwargs,
        )
>>>>>>> fb87f8d5
    )


async def test_nlu(
    model: Optional[Text],
    nlu_data: Optional[Text],
    output_directory: Text = DEFAULT_RESULTS_PATH,
    additional_arguments: Optional[Dict] = None,
) -> None:
    """Tests the NLU Model."""
    from rasa.nlu.test import run_evaluation

    rasa.shared.utils.io.create_directory(output_directory)

    try:
        model = rasa.model.get_local_model(model)
    except ModelNotFound:
        rasa.shared.utils.cli.print_error(
            "Could not find any model. Use 'rasa train nlu' to train a "
            "Rasa model and provide it via the '--model' argument."
        )
        return

    metadata = LocalModelStorage.metadata_from_archive(model)

    if os.path.exists(model) and metadata.training_type != TrainingType.CORE:
        kwargs = rasa.shared.utils.common.minimal_kwargs(
            additional_arguments, run_evaluation, ["data_path", "model"]
        )
        _agent = Agent.load(model_path=model)
        await run_evaluation(
            nlu_data, _agent.processor, output_directory=output_directory, **kwargs
        )
    else:
        rasa.shared.utils.cli.print_error(
            "Could not find any model. Use 'rasa train nlu' to train a "
            "Rasa model and provide it via the '--model' argument."
        )


async def compare_nlu_models(
    configs: List[Text],
    test_data: TrainingData,
    output: Text,
    runs: int,
    exclusion_percentages: List[int],
) -> None:
    """Trains multiple models, compares them and saves the results."""

    from rasa.nlu.test import drop_intents_below_freq
    from rasa.nlu.utils import write_json_to_file
    from rasa.utils.io import create_path
    from rasa.nlu.test import compare_nlu

    test_data = drop_intents_below_freq(test_data, cutoff=5)

    create_path(output)

    bases = [os.path.basename(nlu_config) for nlu_config in configs]
    model_names = [os.path.splitext(base)[0] for base in bases]

    f1_score_results = {
        model_name: [[] for _ in range(runs)] for model_name in model_names
    }

    training_examples_per_run = await compare_nlu(
        configs,
        test_data,
        exclusion_percentages,
        f1_score_results,
        model_names,
        output,
        runs,
    )

    f1_path = os.path.join(output, RESULTS_FILE)
    write_json_to_file(f1_path, f1_score_results)

    plot_nlu_results(output, training_examples_per_run)


def plot_nlu_results(output_directory: Text, number_of_examples: List[int]) -> None:
    """Plot NLU model comparison graph.

    Args:
        output_directory: path to the output directory
        number_of_examples: number of examples per run
    """
    import rasa.utils.plotting as plotting_utils

    graph_path = os.path.join(output_directory, "nlu_model_comparison_graph.pdf")

    plotting_utils.plot_curve(
        output_directory,
        number_of_examples,
        x_label_text="Number of intent examples present during training",
        y_label_text="Label-weighted average F1 score on test set",
        graph_path=graph_path,
    )


async def perform_nlu_cross_validation(
    config: Dict[Text, Any],
    data: TrainingData,
    output: Text,
    additional_arguments: Optional[Dict[Text, Any]],
) -> None:
    """Runs cross-validation on test data.

    Args:
        config: The model configuration.
        data: The data which is used for the cross-validation.
        output: Output directory for the cross-validation results.
        additional_arguments: Additional arguments which are passed to the
            cross-validation, like number of `disable_plotting`.
    """
    import rasa.nlu.config
    from rasa.nlu.test import (
        drop_intents_below_freq,
        cross_validate,
        log_results,
        log_entity_results,
    )

    additional_arguments = additional_arguments or {}
    folds = int(additional_arguments.get("folds", 3))

    data = drop_intents_below_freq(data, cutoff=folds)
    kwargs = rasa.shared.utils.common.minimal_kwargs(
        additional_arguments, cross_validate
    )

    results, entity_results, response_selection_results = await cross_validate(
        data, folds, config, output, **kwargs
    )
    logger.info(f"CV evaluation (n={folds})")

    if any(results):
        logger.info("Intent evaluation results")
        log_results(results.train, "train")
        log_results(results.test, "test")
    if any(entity_results):
        logger.info("Entity evaluation results")
        log_entity_results(entity_results.train, "train")
        log_entity_results(entity_results.test, "test")
    if any(response_selection_results):
        logger.info("Response Selection evaluation results")
        log_results(response_selection_results.train, "train")
        log_results(response_selection_results.test, "test")


def get_evaluation_metrics(
    targets: Iterable[Any],
    predictions: Iterable[Any],
    output_dict: bool = False,
    exclude_label: Optional[Text] = None,
) -> Tuple[Union[Text, Dict[Text, Dict[Text, float]]], float, float, float]:
    """Compute the f1, precision, accuracy and summary report from sklearn.

    Args:
        targets: target labels
        predictions: predicted labels
        output_dict: if True sklearn returns a summary report as dict, if False the
          report is in string format
        exclude_label: labels to exclude from evaluation

    Returns:
        Report from sklearn, precision, f1, and accuracy values.
    """
    from sklearn import metrics

    targets = clean_labels(targets)
    predictions = clean_labels(predictions)

    labels = get_unique_labels(targets, exclude_label)
    if not labels:
        logger.warning("No labels to evaluate. Skip evaluation.")
        return {}, 0.0, 0.0, 0.0

    report = metrics.classification_report(
        targets, predictions, labels=labels, output_dict=output_dict
    )
    precision = metrics.precision_score(
        targets, predictions, labels=labels, average="weighted"
    )
    f1 = metrics.f1_score(targets, predictions, labels=labels, average="weighted")
    accuracy = metrics.accuracy_score(targets, predictions)

    return report, precision, f1, accuracy


def clean_labels(labels: Iterable[Text]) -> List[Text]:
    """Remove `None` labels. sklearn metrics do not support them.

    Args:
        labels: list of labels

    Returns:
        Cleaned labels.
    """
    return [label if label is not None else "" for label in labels]


def get_unique_labels(
    targets: Iterable[Text], exclude_label: Optional[Text]
) -> List[Text]:
    """Get unique labels. Exclude 'exclude_label' if specified.

    Args:
        targets: labels
        exclude_label: label to exclude

    Returns:
         Unique labels.
    """
    labels = set(targets)
    if exclude_label and exclude_label in labels:
        labels.remove(exclude_label)
    return list(labels)<|MERGE_RESOLUTION|>--- conflicted
+++ resolved
@@ -40,21 +40,11 @@
 
     model_directory = _get_sanitized_model_directory(model_directory)
 
-<<<<<<< HEAD
     await compare_models_in_dir(
         model_directory,
         stories,
         output,
         use_conversation_test_files=use_conversation_test_files,
-=======
-    asyncio.run(
-        compare_models_in_dir(
-            model_directory,
-            stories,
-            output,
-            use_conversation_test_files=use_conversation_test_files,
-        )
->>>>>>> fb87f8d5
     )
 
     story_n_path = os.path.join(model_directory, NUMBER_OF_TRAINING_STORIES_FILE)
@@ -127,21 +117,11 @@
     """
     from rasa.core.test import compare_models
 
-<<<<<<< HEAD
     await compare_models(
         models,
         stories,
         output,
         use_conversation_test_files=use_conversation_test_files,
-=======
-    asyncio.run(
-        compare_models(
-            models,
-            stories,
-            output,
-            use_conversation_test_files=use_conversation_test_files,
-        )
->>>>>>> fb87f8d5
     )
 
 
@@ -197,23 +177,12 @@
         additional_arguments, core_test, ["stories", "agent", "e2e"]
     )
 
-<<<<<<< HEAD
     await core_test(
         stories,
         _agent,
         e2e=use_conversation_test_files,
         out_directory=output,
         **kwargs,
-=======
-    asyncio.run(
-        core_test(
-            stories,
-            _agent,
-            e2e=use_conversation_test_files,
-            out_directory=output,
-            **kwargs,
-        )
->>>>>>> fb87f8d5
     )
 
 
