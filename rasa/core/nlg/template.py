import copy
import logging
from collections import defaultdict

from rasa.core.trackers import DialogueStateTracker
from typing import Text, Any, Dict, Optional, List

from rasa.core.nlg.generator import NaturalLanguageGenerator
from rasa.core.nlg.interpolator import interpolate_text, interpolate

logger = logging.getLogger(__name__)


class TemplatedNaturalLanguageGenerator(NaturalLanguageGenerator):
    """Natural language generator that generates messages based on templates.

    The templates can use variables to customize the utterances based on the
    state of the dialogue."""

    def __init__(self, templates: Dict[Text, List[Dict[Text, Any]]]) -> None:
        self.templates = templates

    def _templates_for_utter_action(self, utter_action, output_channel):
        """Return array of templates that fit the channel and action."""

        channel_templates = []
        default_templates = []

        for template in self.templates[utter_action]:
            if template.get("channel") == output_channel:
                channel_templates.append(template)
            elif not template.get("channel"):
                default_templates.append(template)

        # always prefer channel specific templates over default ones
        if channel_templates:
            return channel_templates
        else:
            return default_templates

    # noinspection PyUnusedLocal
    def _random_template_for(
        self, utter_action: Text, output_channel: Text
    ) -> Optional[Dict[Text, Any]]:
        """Select random template for the utter action from available ones.

        If channel-specific templates for the current output channel are given,
        only choose from channel-specific ones.
        """
        import numpy as np

        if utter_action in self.templates:
            suitable_templates = self._templates_for_utter_action(
                utter_action, output_channel
            )

            if suitable_templates:
                return np.random.choice(suitable_templates)
            else:
                return None
        else:
            return None

    async def generate(
        self,
        template_name: Text,
        tracker: DialogueStateTracker,
        output_channel: Text,
        **kwargs: Any
    ) -> Optional[Dict[Text, Any]]:
        """Generate a response for the requested template."""

        filled_slots = tracker.current_slot_values()
        return self.generate_from_slots(
            template_name, filled_slots, output_channel, **kwargs
        )

    def generate_from_slots(
        self,
        template_name: Text,
        filled_slots: Dict[Text, Any],
        output_channel: Text,
        **kwargs: Any
    ) -> Optional[Dict[Text, Any]]:
        """Generate a response for the requested template."""

        # Fetching a random template for the passed template name
        r = copy.deepcopy(self._random_template_for(template_name, output_channel))
        # Filling the slots in the template and returning the template
        if r is not None:
            return self._fill_template(r, filled_slots, **kwargs)
        else:
            return None

    def _fill_template(
        self,
        template: Dict[Text, Any],
        filled_slots: Optional[Dict[Text, Any]] = None,
        **kwargs: Any
    ) -> Dict[Text, Any]:
        """"Combine slot values and key word arguments to fill templates."""

        # Getting the slot values in the template variables
        template_vars = self._template_variables(filled_slots, kwargs)

<<<<<<< HEAD
        for key in ["text", "image"]:
            # Filling the template variables in the template
            if template_vars and (key in template):
                try:
                    # transforming template tags from
                    # "{tag_name}" to "{0[tag_name]}"
                    # as described here:
                    # https://stackoverflow.com/questions/7934620/python-dots-in-the-name-of-variable-in-a-format-string#comment9695339_7934969
                    # assuming that slot_name do not contain newline character here
                    template_key = re.sub(r"{([^\n]+?)}", r"{0[\1]}", template[key])
                    template[key] = template_key.format(template_vars)
                except KeyError as e:
                    logger.exception(
                        "Failed to fill utterance template '{}'. "
                        "Tried to replace '{}' but could not find "
                        "a value for it. There is no slot with this "
                        "name nor did you pass the value explicitly "
                        "when calling the template. Return template "
                        "without filling the template. "
                        "".format(template, e.args[0])
                    )
=======
        # Filling the template variables in the template text
        if template_vars:
            if "text" in template:
                template["text"] = interpolate(template["text"], template_vars)
            elif "custom" in template:
                template["custom"] = interpolate(template["custom"], template_vars)
>>>>>>> 73336bf9
        return template

    @staticmethod
    def _template_variables(
        filled_slots: Dict[Text, Any], kwargs: Dict[Text, Any]
    ) -> Dict[Text, Any]:
        """Combine slot values and key word arguments to fill templates."""

        if filled_slots is None:
            filled_slots = {}

        # Copying the filled slots in the template variables.
        template_vars = filled_slots.copy()
        template_vars.update(kwargs)
        return template_vars<|MERGE_RESOLUTION|>--- conflicted
+++ resolved
@@ -103,8 +103,7 @@
         # Getting the slot values in the template variables
         template_vars = self._template_variables(filled_slots, kwargs)
 
-<<<<<<< HEAD
-        for key in ["text", "image"]:
+        for key in ["text", "image","custom"]:
             # Filling the template variables in the template
             if template_vars and (key in template):
                 try:
@@ -113,8 +112,7 @@
                     # as described here:
                     # https://stackoverflow.com/questions/7934620/python-dots-in-the-name-of-variable-in-a-format-string#comment9695339_7934969
                     # assuming that slot_name do not contain newline character here
-                    template_key = re.sub(r"{([^\n]+?)}", r"{0[\1]}", template[key])
-                    template[key] = template_key.format(template_vars)
+                    template[key] = interpolate(template[key], template_vars)
                 except KeyError as e:
                     logger.exception(
                         "Failed to fill utterance template '{}'. "
@@ -125,14 +123,6 @@
                         "without filling the template. "
                         "".format(template, e.args[0])
                     )
-=======
-        # Filling the template variables in the template text
-        if template_vars:
-            if "text" in template:
-                template["text"] = interpolate(template["text"], template_vars)
-            elif "custom" in template:
-                template["custom"] = interpolate(template["custom"], template_vars)
->>>>>>> 73336bf9
         return template
 
     @staticmethod
