--- conflicted
+++ resolved
@@ -26,7 +26,7 @@
 
     A fallback can be triggered by a low confidence score on a
     NLU prediction or by a low confidence score on an action
-    prediction. """
+    prediction."""
 
     @staticmethod
     def _standard_featurizer() -> None:
@@ -208,17 +208,10 @@
     @classmethod
     def load(cls, path: Union[Text, Path]) -> "FallbackPolicy":
         meta = {}
-<<<<<<< HEAD
         path = Path(path)
         if path.exists():
             meta_path = path / "fallback_policy.json"
             if meta_path.is_file():
-                meta = json.loads(rasa.utils.io.read_file(meta_path))
-=======
-        if os.path.exists(path):
-            meta_path = os.path.join(path, "fallback_policy.json")
-            if os.path.isfile(meta_path):
                 meta = json.loads(rasa.shared.utils.io.read_file(meta_path))
->>>>>>> 3a10590e
 
         return cls(**meta)