import logging
from pathlib import Path
from collections import defaultdict

import numpy as np

import rasa.shared.utils.io
import tensorflow as tf
import tensorflow_addons as tfa
from typing import Any, List, Optional, Text, Dict, Tuple, Union, TYPE_CHECKING

import rasa.utils.io as io_utils
<<<<<<< HEAD
=======
import rasa.core.actions.action
from rasa.nlu.constants import TOKENS_NAMES
from rasa.nlu.extractors.extractor import EntityExtractor
>>>>>>> 395f768d
from rasa.nlu.classifiers.diet_classifier import EntityTagSpec
from rasa.shared.core.domain import Domain
from rasa.core.featurizers.tracker_featurizers import (
    TrackerFeaturizer,
    FullDialogueTrackerFeaturizer,
    MaxHistoryTrackerFeaturizer,
)
from rasa.core.featurizers.single_state_featurizer import SingleStateFeaturizer
from rasa.shared.nlu.constants import (
    ACTION_TEXT,
    ACTION_NAME,
    INTENT,
    TEXT,
    ENTITIES,
    VALID_FEATURE_TYPES,
    FEATURE_TYPE_SENTENCE,
    ENTITY_ATTRIBUTE_TYPE,
    ENTITY_TAGS,
<<<<<<< HEAD
=======
    EXTRACTOR,
>>>>>>> 395f768d
)
from rasa.shared.nlu.interpreter import NaturalLanguageInterpreter
from rasa.core.policies.policy import Policy, PolicyPrediction
from rasa.core.constants import DEFAULT_POLICY_PRIORITY, DIALOGUE
from rasa.shared.core.constants import ACTIVE_LOOP, SLOTS, ACTION_LISTEN_NAME
from rasa.shared.core.trackers import DialogueStateTracker
from rasa.shared.core.generator import TrackerWithCachedStates
import rasa.utils.train_utils
from rasa.utils.tensorflow.models import RasaModel, TransformerRasaModel
from rasa.utils.tensorflow.model_data import (
    RasaModelData,
    FeatureSignature,
    FeatureArray,
<<<<<<< HEAD
=======
    Data,
>>>>>>> 395f768d
)
from rasa.utils.tensorflow.model_data_utils import convert_to_data_format
from rasa.utils.tensorflow.constants import (
    LABEL,
    IDS,
    TRANSFORMER_SIZE,
    NUM_TRANSFORMER_LAYERS,
    NUM_HEADS,
    BATCH_SIZES,
    BATCH_STRATEGY,
    EPOCHS,
    RANDOM_SEED,
    RANKING_LENGTH,
    LOSS_TYPE,
    SIMILARITY_TYPE,
    NUM_NEG,
    EVAL_NUM_EXAMPLES,
    EVAL_NUM_EPOCHS,
    NEGATIVE_MARGIN_SCALE,
    REGULARIZATION_CONSTANT,
    SCALE_LOSS,
    USE_MAX_NEG_SIM,
    MAX_NEG_SIM,
    MAX_POS_SIM,
    EMBEDDING_DIMENSION,
    DROP_RATE_DIALOGUE,
    DROP_RATE_LABEL,
    DROP_RATE,
    DROP_RATE_ATTENTION,
    WEIGHT_SPARSITY,
    KEY_RELATIVE_ATTENTION,
    VALUE_RELATIVE_ATTENTION,
    MAX_RELATIVE_POSITION,
    SOFTMAX,
    AUTO,
    BALANCED,
    TENSORBOARD_LOG_DIR,
    TENSORBOARD_LOG_LEVEL,
    CHECKPOINT_MODEL,
    ENCODING_DIMENSION,
    UNIDIRECTIONAL_ENCODER,
    SEQUENCE,
    SENTENCE,
    SEQUENCE_LENGTH,
    DENSE_DIMENSION,
    CONCAT_DIMENSION,
<<<<<<< HEAD
    E2E_CONFIDENCE_THRESHOLD,
=======
>>>>>>> 395f768d
    SPARSE_INPUT_DROPOUT,
    DENSE_INPUT_DROPOUT,
    MASKED_LM,
    MASK,
    HIDDEN_LAYERS_SIZES,
    FEATURIZERS,
    ENTITY_RECOGNITION,
)
from rasa.shared.core.events import EntitiesAdded, Event
from rasa.shared.nlu.training_data.message import Message

if TYPE_CHECKING:
    from rasa.shared.nlu.training_data.features import Features


logger = logging.getLogger(__name__)

<<<<<<< HEAD
=======
E2E_CONFIDENCE_THRESHOLD = "e2e_confidence_threshold"
>>>>>>> 395f768d
LABEL_KEY = LABEL
LABEL_SUB_KEY = IDS
LENGTH = "length"
INDICES = "indices"
SENTENCE_FEATURES_TO_ENCODE = [INTENT, TEXT, ACTION_NAME, ACTION_TEXT]
SEQUENCE_FEATURES_TO_ENCODE = [TEXT, ACTION_TEXT, f"{LABEL}_{ACTION_TEXT}"]
<<<<<<< HEAD
LABEL_FEATURES_TO_ENCODE = [
    f"{LABEL}_{ACTION_NAME}",
    f"{LABEL}_{ACTION_TEXT}",
    f"{LABEL}_{INTENT}",
]
=======
LABEL_FEATURES_TO_ENCODE = [f"{LABEL}_{ACTION_NAME}", f"{LABEL}_{ACTION_TEXT}"]
>>>>>>> 395f768d
STATE_LEVEL_FEATURES = [ENTITIES, SLOTS, ACTIVE_LOOP]
PREDICTION_FEATURES = STATE_LEVEL_FEATURES + SENTENCE_FEATURES_TO_ENCODE + [DIALOGUE]

SAVE_MODEL_FILE_NAME = "ted_policy"


class TEDPolicy(Policy):
    """Transformer Embedding Dialogue (TED) Policy is described in
    https://arxiv.org/abs/1910.00486.
    This policy has a pre-defined architecture, which comprises the
    following steps:
        - concatenate user input (user intent and entities), previous system actions,
          slots and active forms for each time step into an input vector to
          pre-transformer embedding layer;
        - feed it to transformer;
        - apply a dense layer to the output of the transformer to get embeddings of a
          dialogue for each time step;
        - apply a dense layer to create embeddings for system actions for each time
          step;
        - calculate the similarity between the dialogue embedding and embedded system
          actions. This step is based on the StarSpace
          (https://arxiv.org/abs/1709.03856) idea.
    """

    # please make sure to update the docs when changing a default parameter
    defaults = {
        # ## Architecture of the used neural network
<<<<<<< HEAD
        # Hidden layer sizes for layers before the dialogue and label embedding layers.
        # The number of hidden layers is equal to the length of the corresponding
        # list.
        # Hidden layer sizes for layers before the embedding layers for user message
        # and labels.
        # The number of hidden layers is equal to the length of the corresponding
        # list.
        HIDDEN_LAYERS_SIZES: {TEXT: [], ACTION_TEXT: [], f"{LABEL}_{ACTION_TEXT}": []},
=======
        # Hidden layer sizes for layers before the embedding layers for user message
        # and labels.
        # The number of hidden layers is equal to the length of the corresponding list.
        HIDDEN_LAYERS_SIZES: {TEXT: [], ACTION_TEXT: [], f"{LABEL}_{ACTION_TEXT}": []},
        # Dense dimension to use for sparse features.
>>>>>>> 395f768d
        DENSE_DIMENSION: {
            TEXT: 128,
            ACTION_TEXT: 128,
            f"{LABEL}_{ACTION_TEXT}": 128,
            INTENT: 20,
            ACTION_NAME: 20,
            f"{LABEL}_{ACTION_NAME}": 20,
            ENTITIES: 20,
            SLOTS: 20,
            ACTIVE_LOOP: 20,
        },
<<<<<<< HEAD
        CONCAT_DIMENSION: {TEXT: 128, ACTION_TEXT: 128, f"{LABEL}_{ACTION_TEXT}": 128},
        ENCODING_DIMENSION: 50,
        # Number of units in sequence transformer
        TRANSFORMER_SIZE: 128,
        # Number of sequence transformer layers
        NUM_TRANSFORMER_LAYERS: 1,
        # Number of units in dialogue transformer
        f"{DIALOGUE}_{TRANSFORMER_SIZE}": 128,
        # Number of dialogue transformer layers
        f"{DIALOGUE}_{NUM_TRANSFORMER_LAYERS}": 1,
=======
        # Default dimension to use for concatenating sequence and sentence features.
        CONCAT_DIMENSION: {TEXT: 128, ACTION_TEXT: 128, f"{LABEL}_{ACTION_TEXT}": 128},
        # Dimension size of embedding vectors before the dialogue transformer encoder.
        ENCODING_DIMENSION: 50,
        # Number of units in transformer encoders
        TRANSFORMER_SIZE: {
            TEXT: 128,
            ACTION_TEXT: 128,
            f"{LABEL}_{ACTION_TEXT}": 128,
            DIALOGUE: 128,
        },
        # Number of layers in transformer encoders
        NUM_TRANSFORMER_LAYERS: {
            TEXT: 1,
            ACTION_TEXT: 1,
            f"{LABEL}_{ACTION_TEXT}": 1,
            DIALOGUE: 1,
        },
>>>>>>> 395f768d
        # Number of attention heads in transformer
        NUM_HEADS: 4,
        # If 'True' use key relative embeddings in attention
        KEY_RELATIVE_ATTENTION: False,
        # If 'True' use value relative embeddings in attention
        VALUE_RELATIVE_ATTENTION: False,
        # Max position for relative embeddings
        MAX_RELATIVE_POSITION: None,
        # Use a unidirectional or bidirectional encoder.
        UNIDIRECTIONAL_ENCODER: True,
        # ## Training parameters
        # Initial and final batch sizes:
        # Batch size will be linearly increased for each epoch.
        BATCH_SIZES: [64, 256],
        # Strategy used whenc creating batches.
        # Can be either 'sequence' or 'balanced'.
        BATCH_STRATEGY: BALANCED,
        # Number of epochs to train
        EPOCHS: 1,
        # Set random seed to any 'int' to get reproducible results
        RANDOM_SEED: None,
        # ## Parameters for embeddings
        # Dimension size of embedding vectors
        EMBEDDING_DIMENSION: 20,
        # The number of incorrect labels. The algorithm will minimize
        # their similarity to the user input during training.
        NUM_NEG: 20,
        # Type of similarity measure to use, either 'auto' or 'cosine' or 'inner'.
        SIMILARITY_TYPE: AUTO,
        # The type of the loss function, either 'softmax' or 'margin'.
        LOSS_TYPE: SOFTMAX,
        # Number of top actions to normalize scores for loss type 'softmax'.
        # Set to 0 to turn off normalization.
        RANKING_LENGTH: 10,
        # Indicates how similar the algorithm should try to make embedding vectors
        # for correct labels.
        # Should be 0.0 < ... < 1.0 for 'cosine' similarity type.
        MAX_POS_SIM: 0.8,
        # Maximum negative similarity for incorrect labels.
        # Should be -1.0 < ... < 1.0 for 'cosine' similarity type.
        MAX_NEG_SIM: -0.2,
        # If 'True' the algorithm only minimizes maximum similarity over
        # incorrect intent labels, used only if 'loss_type' is set to 'margin'.
        USE_MAX_NEG_SIM: True,
        # If 'True' scale loss inverse proportionally to the confidence
        # of the correct prediction
        SCALE_LOSS: True,
        # ## Regularization parameters
        # The scale of regularization
        REGULARIZATION_CONSTANT: 0.001,
        # The scale of how important is to minimize the maximum similarity
        # between embeddings of different labels,
        # used only if 'loss_type' is set to 'margin'.
        NEGATIVE_MARGIN_SCALE: 0.8,
        # Dropout rate for embedding layers of dialogue features.
        DROP_RATE_DIALOGUE: 0.1,
        # Dropout rate for embedding layers of utterance level features.
        DROP_RATE: 0.0,
        # Dropout rate for embedding layers of label, e.g. action, features.
        DROP_RATE_LABEL: 0.0,
        # Dropout rate for attention.
        DROP_RATE_ATTENTION: 0.0,
        # Sparsity of the weights in dense layers
        WEIGHT_SPARSITY: 0.8,
        # If 'True' apply dropout to sparse input tensors
        SPARSE_INPUT_DROPOUT: True,
        # If 'True' apply dropout to dense input tensors
        DENSE_INPUT_DROPOUT: True,
        # If 'True' random tokens of the input message will be masked and the model
        # should predict those tokens.
        MASKED_LM: False,
        # ## Evaluation parameters
        # How often calculate validation accuracy.
        # Small values may hurt performance, e.g. model accuracy.
        EVAL_NUM_EPOCHS: 20,
        # How many examples to use for hold out validation set
        # Large values may hurt performance, e.g. model accuracy.
        EVAL_NUM_EXAMPLES: 0,
        # If you want to use tensorboard to visualize training and validation metrics,
        # set this option to a valid output directory.
        TENSORBOARD_LOG_DIR: None,
        # Define when training metrics for tensorboard should be logged.
        # Either after every epoch or for every training step.
        # Valid values: 'epoch' and 'minibatch'
        TENSORBOARD_LOG_LEVEL: "epoch",
        # Perform model checkpointing
        CHECKPOINT_MODEL: False,
        # Only pick e2e prediction if the policy is confident enough
        E2E_CONFIDENCE_THRESHOLD: 0.5,
        # Specify what features to use as sequence and sentence features.
        # By default all features in the pipeline are used.
        FEATURIZERS: [],
        # If set to true, entities are predicted in user utterances.
        ENTITY_RECOGNITION: True,
    }

    @staticmethod
    def _standard_featurizer(max_history: Optional[int] = None) -> TrackerFeaturizer:
        return MaxHistoryTrackerFeaturizer(
            SingleStateFeaturizer(), max_history=max_history
        )

    def __init__(
        self,
        featurizer: Optional[TrackerFeaturizer] = None,
        priority: int = DEFAULT_POLICY_PRIORITY,
        max_history: Optional[int] = None,
        model: Optional[RasaModel] = None,
        fake_features: Optional[Dict[Text, List["Features"]]] = None,
        entity_tag_specs: Optional[List[EntityTagSpec]] = None,
<<<<<<< HEAD
=======
        should_finetune: bool = False,
>>>>>>> 395f768d
        **kwargs: Any,
    ) -> None:
        """Declare instance variables with default values."""
        if not featurizer:
            featurizer = self._standard_featurizer(max_history)

        super().__init__(
            featurizer, priority, should_finetune=should_finetune, **kwargs
        )
        if isinstance(featurizer, FullDialogueTrackerFeaturizer):
            self.is_full_dialogue_featurizer_used = True
        else:
            self.is_full_dialogue_featurizer_used = False

        self._load_params(**kwargs)

        self.model = model

        self._entity_tag_specs = entity_tag_specs

        self.fake_features = fake_features or defaultdict(list)
        # TED is only e2e if only text is present in fake features, which represent
        # all possible input features for current version of this trained ted
        self.only_e2e = TEXT in self.fake_features and INTENT not in self.fake_features

        self._label_data: Optional[RasaModelData] = None
        self.data_example: Optional[Dict[Text, List[np.ndarray]]] = None

    def _load_params(self, **kwargs: Dict[Text, Any]) -> None:
        new_config = rasa.utils.train_utils.check_core_deprecated_options(kwargs)
        self.config = rasa.utils.train_utils.override_defaults(
            self.defaults, new_config
        )
        self.config = rasa.utils.train_utils.update_similarity_type(self.config)
        self.config = rasa.utils.train_utils.update_evaluation_parameters(self.config)

    def _create_entity_tag_specs(self) -> List[EntityTagSpec]:
        """Create entity tag specifications with their respective tag id mappings."""
        _tag_specs = []

        tag_id_index_mapping = self.featurizer.state_featurizer.get_entity_tag_ids()

        if tag_id_index_mapping:
            _tag_specs.append(
                EntityTagSpec(
                    tag_name=ENTITY_ATTRIBUTE_TYPE,
                    tags_to_ids=tag_id_index_mapping,
                    ids_to_tags={
                        value: key for key, value in tag_id_index_mapping.items()
                    },
                    num_tags=len(tag_id_index_mapping),
                )
            )

        return _tag_specs

    def _create_entity_tag_specs(self) -> List[EntityTagSpec]:
        """Create entity tag specifications with their respective tag id mappings."""

        _tag_specs = []

        tag_id_index_mapping = self.featurizer.state_featurizer.get_entity_tag_ids()

        if tag_id_index_mapping:
            _tag_specs.append(
                EntityTagSpec(
                    tag_name=ENTITY_ATTRIBUTE_TYPE,
                    tags_to_ids=tag_id_index_mapping,
                    ids_to_tags={
                        value: key for key, value in tag_id_index_mapping.items()
                    },
                    num_tags=len(tag_id_index_mapping),
                )
            )

        return _tag_specs

    def _create_label_data(
        self, domain: Domain, interpreter: NaturalLanguageInterpreter
    ) -> Tuple[RasaModelData, List[Dict[Text, List["Features"]]]]:
        # encode all label_ids with policies' featurizer
        state_featurizer = self.featurizer.state_featurizer
        encoded_all_labels = state_featurizer.encode_all_actions(domain, interpreter)

        attribute_data, _ = convert_to_data_format(
            encoded_all_labels, featurizers=self.config[FEATURIZERS]
        )

        label_data = RasaModelData()
        label_data.add_data(attribute_data, key_prefix=f"{LABEL_KEY}_")
        label_data.add_lengths(
            f"{LABEL}_{ACTION_TEXT}",
            SEQUENCE_LENGTH,
            f"{LABEL}_{ACTION_TEXT}",
            SEQUENCE,
        )

        label_ids = np.arange(domain.num_actions)
        label_data.add_features(
            LABEL_KEY,
            LABEL_SUB_KEY,
            [FeatureArray(np.expand_dims(label_ids, -1), number_of_dimensions=2)],
        )

        return label_data, encoded_all_labels

    def _create_data_for_entities(
        self, entity_tags: Optional[List[List[Dict[Text, List["Features"]]]]]
    ) -> Optional[Data]:
        if not self.config[ENTITY_RECOGNITION]:
            return

        # check that there are real entity tags
        if entity_tags and any([any(turn_tags) for turn_tags in entity_tags]):
            entity_tags_data, _ = convert_to_data_format(entity_tags)
            return entity_tags_data

        # there are no "real" entity tags
        logger.debug(
            f"Entity recognition cannot be performed, "
            f"set '{ENTITY_RECOGNITION}' config parameter to 'False'."
        )
        self.config[ENTITY_RECOGNITION] = False

    def _create_model_data(
        self,
        tracker_state_features: List[List[Dict[Text, List["Features"]]]],
        label_ids: Optional[np.ndarray] = None,
        entity_tags: Optional[List[List[Dict[Text, List["Features"]]]]] = None,
        encoded_all_labels: Optional[List[Dict[Text, List["Features"]]]] = None,
    ) -> RasaModelData:
        """Combine all model related data into RasaModelData.

        Args:
            tracker_state_features: a dictionary of attributes
                (INTENT, TEXT, ACTION_NAME, ACTION_TEXT, ENTITIES, SLOTS, ACTIVE_LOOP)
                to a list of features for all dialogue turns in all training trackers
            label_ids: the label ids (e.g. action ids) for every dialogue turn in all
                training trackers
            entity_tags: a dictionary of entity type (ENTITY_TAGS) to a list of features
                containing entity tag ids for text user inputs otherwise empty dict
                for all dialogue turns in all training trackers
            encoded_all_labels: a list of dictionaries containing attribute features
                for label ids

        Returns:
            RasaModelData
        """
        model_data = RasaModelData(label_key=LABEL_KEY, label_sub_key=LABEL_SUB_KEY)

        if label_ids is not None and encoded_all_labels is not None:
            label_ids = np.array(
                [np.expand_dims(seq_label_ids, -1) for seq_label_ids in label_ids]
            )
            model_data.add_features(
                LABEL_KEY,
                LABEL_SUB_KEY,
                [FeatureArray(label_ids, number_of_dimensions=3)],
            )

            attribute_data, self.fake_features = convert_to_data_format(
                tracker_state_features, featurizers=self.config[FEATURIZERS]
            )
<<<<<<< HEAD
            if self.config[ENTITY_RECOGNITION] and entity_tags is not None:
                # check that there are real entity tags
                if any([any(turn_tags) for turn_tags in entity_tags]):
                    entity_tags_data, _ = convert_to_data_format(entity_tags)
                    model_data.add_data(entity_tags_data)
                else:
                    # there are no "real" entity tags
                    logger.debug(
                        f"Entity recognition cannot be performed,"
                        f"set {ENTITY_RECOGNITION} to False"
                    )
                    self.config[ENTITY_RECOGNITION] = False

=======

            entity_tags_data = self._create_data_for_entities(entity_tags)
            if entity_tags_data is not None:
                model_data.add_data(entity_tags_data)
>>>>>>> 395f768d
        else:
            # method is called during prediction
            attribute_data, _ = convert_to_data_format(
                tracker_state_features,
                self.fake_features,
                featurizers=self.config[FEATURIZERS],
            )

        model_data.add_data(attribute_data)
        model_data.add_lengths(TEXT, SEQUENCE_LENGTH, TEXT, SEQUENCE)
        model_data.add_lengths(ACTION_TEXT, SEQUENCE_LENGTH, ACTION_TEXT, SEQUENCE)

        # add the dialogue lengths
        attribute_present = next(iter(list(attribute_data.keys())))
        dialogue_lengths = np.array(
            [
                np.size(np.squeeze(f, -1))
                for f in model_data.data[attribute_present][MASK][0]
            ]
        )
        model_data.data[DIALOGUE][LENGTH] = [
            FeatureArray(dialogue_lengths, number_of_dimensions=1)
        ]

        # make sure all keys are in the same order during training and prediction
        model_data.sort()

        return model_data

    def train(
        self,
        training_trackers: List[TrackerWithCachedStates],
        domain: Domain,
        interpreter: NaturalLanguageInterpreter,
        **kwargs: Any,
    ) -> None:
        """Train the policy on given training trackers."""

        if not training_trackers:
            logger.error(
                f"Can not train '{self.__class__.__name__}'. No data was provided. "
                f"Skipping training of the policy."
            )
            return

        # dealing with training data
        tracker_state_features, label_ids, entity_tags = self.featurize_for_training(
            training_trackers, domain, interpreter, **kwargs
        )

        self._label_data, encoded_all_labels = self._create_label_data(
            domain, interpreter
        )

        # extract actual training data to feed to model
        model_data = self._create_model_data(
            tracker_state_features, label_ids, entity_tags, encoded_all_labels
        )
        if model_data.is_empty():
            logger.error(
                f"Can not train '{self.__class__.__name__}'. No data was provided. "
                f"Skipping training of the policy."
            )
            return

        if self.config[ENTITY_RECOGNITION]:
            self._entity_tag_specs = self._create_entity_tag_specs()

        # keep one example for persisting and loading
        self.data_example = model_data.first_data_example()

<<<<<<< HEAD
        self.model = TED(
            model_data.get_signature(),
            self.config,
            isinstance(self.featurizer, MaxHistoryTrackerFeaturizer),
            self._label_data,
            self._entity_tag_specs,
        )
=======
        if not self.finetune_mode:
            # This means the model wasn't loaded from a
            # previously trained model and hence needs
            # to be instantiated.
            self.model = TED(
                model_data.get_signature(),
                self.config,
                isinstance(self.featurizer, MaxHistoryTrackerFeaturizer),
                self._label_data,
                self._entity_tag_specs,
            )
>>>>>>> 395f768d

        self.model.fit(
            model_data,
            self.config[EPOCHS],
            self.config[BATCH_SIZES],
            self.config[EVAL_NUM_EXAMPLES],
            self.config[EVAL_NUM_EPOCHS],
            batch_strategy=self.config[BATCH_STRATEGY],
        )

    def _featurize_tracker_for_e2e(
        self,
        tracker: DialogueStateTracker,
        domain: Domain,
        interpreter: NaturalLanguageInterpreter,
    ) -> List[List[Dict[Text, List["Features"]]]]:
<<<<<<< HEAD
        # the first example in a batch either does not contain user input
        # or uses intent or text if e2e only
=======
        # construct two examples in the batch to be fed to the model -
        # one by featurizing last user text
        # and second - an optional one (see conditions below),
        # the first example in the constructed batch either does not contain user input
        # or uses intent or text based on whether TED is e2e only.
>>>>>>> 395f768d
        tracker_state_features = self.featurizer.create_state_features(
            [tracker], domain, interpreter, use_text_for_last_user_input=self.only_e2e
        )
        # the second - text, but only after user utterance and if not only e2e
        if (
            tracker.latest_action_name == ACTION_LISTEN_NAME
            and TEXT in self.fake_features
            and not self.only_e2e
        ):
            tracker_state_features += self.featurizer.create_state_features(
                [tracker], domain, interpreter, use_text_for_last_user_input=True
            )
        return tracker_state_features

    def _pick_confidence(
        self, confidences: np.ndarray, similarities: np.ndarray
    ) -> Tuple[np.ndarray, bool]:
        # the confidences and similarities have shape (batch-size x number of actions)
        # batch-size can only be 1 or 2;
        # in the case batch-size==2, the first example contain user intent as features,
        # the second - user text as features
        if confidences.shape[0] > 2:
            raise ValueError(
                "We cannot pick prediction from batches of size more than 2."
            )
        # we use heuristic to pick correct prediction
        if confidences.shape[0] == 2:
            # we use similarities to pick appropriate input,
            # since it seems to be more accurate measure,
            # policy is trained to maximize the similarity not the confidence
            if (
                np.max(confidences[1]) > self.config[E2E_CONFIDENCE_THRESHOLD]
                # TODO maybe compare confidences is better
                and np.max(similarities[1]) > np.max(similarities[0])
            ):
                return confidences[1], True

            return confidences[0], False

        # by default the first example in a batch is the one to use for prediction
        return confidences[0], self.only_e2e

    def predict_action_probabilities(
        self,
        tracker: DialogueStateTracker,
        domain: Domain,
        interpreter: NaturalLanguageInterpreter,
        **kwargs: Any,
    ) -> PolicyPrediction:
        """Predicts the next action the bot should take.

        See the docstring of the parent class `Policy` for more information.
        """
        if self.model is None:
            return self._prediction(self._default_predictions(domain))

        # create model data from tracker
        tracker_state_features = self._featurize_tracker_for_e2e(
            tracker, domain, interpreter
        )
        model_data = self._create_model_data(tracker_state_features)

        output = self.model.predict(model_data)
<<<<<<< HEAD
=======

>>>>>>> 395f768d
        # take the last prediction in the sequence
        similarities = output["similarities"].numpy()[:, -1, :]
        confidences = output["action_scores"].numpy()[:, -1, :]
        # take correct prediction from batch
        confidence, is_e2e_prediction = self._pick_confidence(confidences, similarities)

        if self.config[LOSS_TYPE] == SOFTMAX and self.config[RANKING_LENGTH] > 0:
            confidence = rasa.utils.train_utils.normalize(
                confidence, self.config[RANKING_LENGTH]
            )

        optional_events = self._create_optional_event_for_entities(
            output, is_e2e_prediction, interpreter, tracker
        )

        return self._prediction(
<<<<<<< HEAD
            confidence.tolist(), is_end_to_end_prediction=is_e2e_prediction
        )
=======
            confidence.tolist(),
            is_end_to_end_prediction=is_e2e_prediction,
            optional_events=optional_events,
        )

    def _create_optional_event_for_entities(
        self,
        prediction_output: Dict[Text, tf.Tensor],
        is_e2e_prediction: bool,
        interpreter: NaturalLanguageInterpreter,
        tracker: DialogueStateTracker,
    ) -> Optional[List[Event]]:
        if tracker.latest_action_name != ACTION_LISTEN_NAME or not is_e2e_prediction:
            # entities belong only to the last user message
            # and only if user text was used for prediction,
            # a user message always comes after action listen
            return

        if not self.config[ENTITY_RECOGNITION]:
            # entity recognition is not turned on, no entities can be predicted
            return

        # The batch dimension of entity prediction is not the same as batch size,
        # rather it is the number of last (if max history featurizer else all)
        # text inputs in the batch
        # therefore, in order to pick entities from the latest user message
        # we need to pick entities from the last batch dimension of entity prediction
        (
            predicted_tags,
            confidence_values,
        ) = rasa.utils.train_utils.entity_label_to_tags(
            prediction_output, self._entity_tag_specs, prediction_index=-1
        )

        if ENTITY_ATTRIBUTE_TYPE not in predicted_tags:
            # no entities detected
            return

        # entities belong to the last message of the tracker
        # convert the predicted tags to actual entities
        text = tracker.latest_message.text
        parsed_message = interpreter.featurize_message(Message(data={TEXT: text}))
        tokens = parsed_message.get(TOKENS_NAMES[TEXT])
        entities = EntityExtractor.convert_predictions_into_entities(
            text, tokens, predicted_tags, confidences=confidence_values
        )

        # add the extractor name
        for entity in entities:
            entity[EXTRACTOR] = "TEDPolicy"

        return [EntitiesAdded(entities)]
>>>>>>> 395f768d

    def persist(self, path: Union[Text, Path]) -> None:
        """Persists the policy to a storage."""
        if self.model is None:
            logger.debug(
                "Method `persist(...)` was called without a trained model present. "
                "Nothing to persist then!"
            )
            return

        model_path = Path(path)
        tf_model_file = model_path / f"{SAVE_MODEL_FILE_NAME}.tf_model"

        rasa.shared.utils.io.create_directory_for_file(tf_model_file)

        self.featurizer.persist(path)

        if self.model.checkpoint_model:
            self.model.copy_best(str(tf_model_file))
        else:
            self.model.save(str(tf_model_file))

        io_utils.json_pickle(
            model_path / f"{SAVE_MODEL_FILE_NAME}.priority.pkl", self.priority
        )
        io_utils.pickle_dump(
            model_path / f"{SAVE_MODEL_FILE_NAME}.meta.pkl", self.config
        )
        io_utils.pickle_dump(
            model_path / f"{SAVE_MODEL_FILE_NAME}.data_example.pkl", self.data_example
        )
        io_utils.pickle_dump(
<<<<<<< HEAD
            model_path / f"{SAVE_MODEL_FILE_NAME}.fake_features.pkl", self.fake_features
=======
            model_path / f"{SAVE_MODEL_FILE_NAME}.fake_features.pkl",
            self.fake_features,
>>>>>>> 395f768d
        )
        io_utils.pickle_dump(
            model_path / f"{SAVE_MODEL_FILE_NAME}.label_data.pkl",
            dict(self._label_data.data),
        )

        entity_tag_specs = (
            [tag_spec._asdict() for tag_spec in self._entity_tag_specs]
            if self._entity_tag_specs
            else []
        )
        rasa.shared.utils.io.dump_obj_as_json_to_file(
            model_path / f"{SAVE_MODEL_FILE_NAME}.entity_tag_specs.json",
            entity_tag_specs,
        )

    @classmethod
    def load(
        cls,
        path: Union[Text, Path],
        should_finetune: bool = False,
        epoch_override: int = defaults[EPOCHS],
        **kwargs: Any,
    ) -> "TEDPolicy":
        """Loads a policy from the storage.

        **Needs to load its featurizer**
        """
        model_path = Path(path)

        if not model_path.exists():
            raise Exception(
                f"Failed to load TED policy model. Path "
                f"'{model_path.absolute()}' doesn't exist."
            )

        tf_model_file = model_path / f"{SAVE_MODEL_FILE_NAME}.tf_model"

        featurizer = TrackerFeaturizer.load(path)

        if not (model_path / f"{SAVE_MODEL_FILE_NAME}.data_example.pkl").is_file():
            return cls(featurizer=featurizer)

        loaded_data = io_utils.pickle_load(
            model_path / f"{SAVE_MODEL_FILE_NAME}.data_example.pkl"
        )
        label_data = io_utils.pickle_load(
            model_path / f"{SAVE_MODEL_FILE_NAME}.label_data.pkl"
        )
        fake_features = io_utils.pickle_load(
            model_path / f"{SAVE_MODEL_FILE_NAME}.fake_features.pkl"
        )
        label_data = RasaModelData(data=label_data)
        meta = io_utils.pickle_load(model_path / f"{SAVE_MODEL_FILE_NAME}.meta.pkl")
        priority = io_utils.json_unpickle(
            model_path / f"{SAVE_MODEL_FILE_NAME}.priority.pkl"
        )
        entity_tag_specs = rasa.shared.utils.io.read_json_file(
            model_path / f"{SAVE_MODEL_FILE_NAME}.entity_tag_specs.json"
        )
        entity_tag_specs = [
            EntityTagSpec(
                tag_name=tag_spec["tag_name"],
                ids_to_tags={
                    int(key): value for key, value in tag_spec["ids_to_tags"].items()
                },
                tags_to_ids={
                    key: int(value) for key, value in tag_spec["tags_to_ids"].items()
                },
                num_tags=tag_spec["num_tags"],
            )
            for tag_spec in entity_tag_specs
        ]

        model_data_example = RasaModelData(
            label_key=LABEL_KEY, label_sub_key=LABEL_SUB_KEY, data=loaded_data
        )
        meta = rasa.utils.train_utils.update_similarity_type(meta)

        meta[EPOCHS] = epoch_override

        model = TED.load(
            str(tf_model_file),
            model_data_example,
            data_signature=model_data_example.get_signature(),
            config=meta,
            # during prediction we don't care about previous dialogue turns,
            # so to save computation time, use only the last one
            use_only_last_dialogue_turns=True,
            label_data=label_data,
            entity_tag_specs=entity_tag_specs,
<<<<<<< HEAD
        )

        # build the graph for prediction
        predict_data_example = RasaModelData(
            label_key=LABEL_KEY,
            label_sub_key=LABEL_SUB_KEY,
            data={
                feature_name: features
                for feature_name, features in model_data_example.items()
                if feature_name
                # we need to remove label features for prediction if they are present
                in STATE_LEVEL_FEATURES + SENTENCE_FEATURES_TO_ENCODE + [DIALOGUE]
            },
        )
        model.build_for_predict(predict_data_example)
=======
            finetune_mode=should_finetune,
        )

        if not should_finetune:
            # build the graph for prediction
            predict_data_example = RasaModelData(
                label_key=LABEL_KEY,
                label_sub_key=LABEL_SUB_KEY,
                data={
                    feature_name: features
                    for feature_name, features in model_data_example.items()
                    if feature_name
                    # we need to remove label features for prediction if they are present
                    in PREDICTION_FEATURES
                },
            )
            model.build_for_predict(predict_data_example)
>>>>>>> 395f768d

        return cls(
            featurizer=featurizer,
            priority=priority,
            model=model,
            fake_features=fake_features,
            entity_tag_specs=entity_tag_specs,
<<<<<<< HEAD
=======
            should_finetune=should_finetune,
>>>>>>> 395f768d
            **meta,
        )


class TED(TransformerRasaModel):
    def __init__(
        self,
        data_signature: Dict[Text, Dict[Text, List[FeatureSignature]]],
        config: Dict[Text, Any],
        use_only_last_dialogue_turns: bool,
        label_data: RasaModelData,
<<<<<<< HEAD
        entity_tag_specs: Optional[List[EntityTagSpec]] = None,
=======
        entity_tag_specs: Optional[List[EntityTagSpec]],
>>>>>>> 395f768d
    ) -> None:
        """Intializes the TED model.

        Args:
            data_signature: the data signature of the input data
            config: the model configuration
            use_only_last_dialogue_turns: if 'True' only the last dialogue turn will be used
            label_data: the label data
            entity_tag_specs: the entity tag specifications
        """
        super().__init__("TED", config, data_signature, label_data)

        self.use_only_last_dialogue_turns = use_only_last_dialogue_turns

        self.predict_data_signature = {
            feature_name: features
            for feature_name, features in data_signature.items()
<<<<<<< HEAD
            if feature_name
            in STATE_LEVEL_FEATURES + SENTENCE_FEATURES_TO_ENCODE + [DIALOGUE]
=======
            if feature_name in PREDICTION_FEATURES
>>>>>>> 395f768d
        }

        self._entity_tag_specs = entity_tag_specs

        # optimizer
        self.optimizer = tf.keras.optimizers.Adam()

        # metrics
        self.action_loss = tf.keras.metrics.Mean(name="loss")
        self.action_acc = tf.keras.metrics.Mean(name="acc")
        self.entity_loss = tf.keras.metrics.Mean(name="e_loss")
        self.entity_f1 = tf.keras.metrics.Mean(name="e_f1")
        self.metrics_to_log += ["loss", "acc"]
        if self.config[ENTITY_RECOGNITION]:
            self.metrics_to_log += ["e_loss", "e_f1"]

        # needed for efficient prediction
        self.all_labels_embed: Optional[tf.Tensor] = None

        self._prepare_layers()

    def _check_data(self) -> None:
        if not any(key in [INTENT, TEXT] for key in self.data_signature.keys()):
            raise ValueError(
                f"No user features specified. "
                f"Cannot train '{self.__class__.__name__}' model."
            )

        if not any(
            key in [ACTION_NAME, ACTION_TEXT] for key in self.data_signature.keys()
        ):
            raise ValueError(
                f"No action features specified. "
                f"Cannot train '{self.__class__.__name__}' model."
            )
        if LABEL not in self.data_signature:
            raise ValueError(
                f"No label features specified. "
                f"Cannot train '{self.__class__.__name__}' model."
            )

    # ---CREATING LAYERS HELPERS---

    def _prepare_layers(self) -> None:
        for name in self.data_signature.keys():
            self._prepare_sparse_dense_layer_for(name, self.data_signature)
            if name in SEQUENCE_FEATURES_TO_ENCODE:
                self._prepare_sequence_layers(name)
            self._prepare_encoding_layers(name)

        for name in self.label_signature.keys():
            self._prepare_sparse_dense_layer_for(name, self.label_signature)
            if name in SEQUENCE_FEATURES_TO_ENCODE:
                self._prepare_sequence_layers(name)
            self._prepare_encoding_layers(name)

        self._prepare_transformer_layer(
            DIALOGUE,
<<<<<<< HEAD
            self.config[f"{DIALOGUE}_{NUM_TRANSFORMER_LAYERS}"],
            self.config[f"{DIALOGUE}_{TRANSFORMER_SIZE}"],
=======
            self.config[NUM_TRANSFORMER_LAYERS][DIALOGUE],
            self.config[TRANSFORMER_SIZE][DIALOGUE],
>>>>>>> 395f768d
            self.config[DROP_RATE_DIALOGUE],
            self.config[DROP_RATE_ATTENTION],
        )

        self._prepare_embed_layers(DIALOGUE)
        self._prepare_embed_layers(LABEL)

        self._prepare_dot_product_loss(LABEL, self.config[SCALE_LOSS])

        if self.config[ENTITY_RECOGNITION]:
            self._prepare_entity_recognition_layers()

    def _prepare_sparse_dense_layer_for(
        self, name: Text, signature: Dict[Text, Dict[Text, List[FeatureSignature]]]
    ) -> None:
        """Prepares the sparse dense layer for the given attribute name.

        It is used to combine the sparse and dense features of the attribute at the
        beginning of the model.

        Args:
            name: the attribute name
            signature: data signature
        """
        for feature_type in VALID_FEATURE_TYPES:
<<<<<<< HEAD
            if name not in signature or feature_type not in signature[name]:
=======
            if feature_type not in signature[name]:
>>>>>>> 395f768d
                # features for feature type are not present
                continue

            self._prepare_sparse_dense_dropout_layers(
                f"{name}_{feature_type}", self.config[DROP_RATE]
            )

            # use the same configurable dense dimension for all sparse features
            self._prepare_sparse_dense_layers(
                signature[name][feature_type],
                f"{name}_{feature_type}",
                self.config[DENSE_DIMENSION][name],
            )

    def _prepare_encoding_layers(self, name: Text) -> None:
        """Create ffnn layer for given attribute name. The layer is used just before
        all dialogue features are combined.

        Args:
            name: attribute name
        """
        # create encoding layers only for the features which should be encoded;
        if name not in SENTENCE_FEATURES_TO_ENCODE + LABEL_FEATURES_TO_ENCODE:
            return
        # check that there are SENTENCE features for the attribute name in data
        if (
            name in SENTENCE_FEATURES_TO_ENCODE
            and FEATURE_TYPE_SENTENCE not in self.data_signature[name]
        ):
            return
        #  same for label_data
        if (
            name in LABEL_FEATURES_TO_ENCODE
            and FEATURE_TYPE_SENTENCE not in self.label_signature[name]
        ):
            return

        self._prepare_ffnn_layer(
            f"{name}",
            [self.config[ENCODING_DIMENSION]],
            self.config[DROP_RATE_DIALOGUE],
            prefix="encoding_layer",
        )

    # ---GRAPH BUILDING HELPERS---

    @staticmethod
    def _compute_dialogue_indices(
        tf_batch_data: Dict[Text, Dict[Text, List[tf.Tensor]]]
    ) -> None:
        dialogue_lengths = tf.cast(tf_batch_data[DIALOGUE][LENGTH][0], dtype=tf.int32)
        # wrap in a list, because that's the structure of tf_batch_data
        tf_batch_data[DIALOGUE][INDICES] = [
            (
                tf.map_fn(
                    tf.range,
                    dialogue_lengths,
                    fn_output_signature=tf.RaggedTensorSpec(
                        shape=[None], dtype=tf.int32
                    ),
                )
            ).values
        ]

    def _create_all_labels_embed(self) -> Tuple[tf.Tensor, tf.Tensor]:
        all_label_ids = self.tf_label_data[LABEL_KEY][LABEL_SUB_KEY][0]
        # labels cannot have all features "fake"
        all_labels_encoded = {}
        for key in self.tf_label_data.keys():
            if key != LABEL_KEY:
                attribute_features, _, _ = self._encode_real_features_per_attribute(
                    self.tf_label_data, key
                )
                all_labels_encoded[key] = attribute_features

        if (
            all_labels_encoded.get(f"{LABEL_KEY}_{ACTION_TEXT}") is not None
            and all_labels_encoded.get(f"{LABEL_KEY}_{ACTION_NAME}") is not None
        ):
            x = all_labels_encoded.pop(
                f"{LABEL_KEY}_{ACTION_TEXT}"
            ) + all_labels_encoded.pop(f"{LABEL_KEY}_{ACTION_NAME}")
        elif all_labels_encoded.get(f"{LABEL_KEY}_{ACTION_TEXT}") is not None:
            x = all_labels_encoded.pop(f"{LABEL_KEY}_{ACTION_TEXT}")
        else:
            x = all_labels_encoded.pop(f"{LABEL_KEY}_{ACTION_NAME}")

        # additional sequence axis is artifact of our RasaModelData creation
        # TODO check whether this should be solved in data creation
        x = tf.squeeze(x, axis=1)

        all_labels_embed = self._tf_layers[f"embed.{LABEL}"](x)

        return all_label_ids, all_labels_embed

    def _embed_dialogue(
        self,
        dialogue_in: tf.Tensor,
        tf_batch_data: Dict[Text, Dict[Text, List[tf.Tensor]]],
    ) -> Tuple[tf.Tensor, tf.Tensor, tf.Tensor]:
        """Create dialogue level embedding and mask."""
        dialogue_lengths = tf.cast(tf_batch_data[DIALOGUE][LENGTH][0], tf.int32)
        mask = self._compute_mask(dialogue_lengths)

        dialogue_transformed = self._tf_layers[f"transformer.{DIALOGUE}"](
            dialogue_in, 1 - mask, self._training
        )
        dialogue_transformed = tfa.activations.gelu(dialogue_transformed)

        if self.use_only_last_dialogue_turns:
            # pick last vector if max history featurizer is used
            dialogue_transformed = tf.expand_dims(
                self._last_token(dialogue_transformed, dialogue_lengths), 1
            )
            mask = tf.expand_dims(self._last_token(mask, dialogue_lengths), 1)

        dialogue_embed = self._tf_layers[f"embed.{DIALOGUE}"](dialogue_transformed)

        return dialogue_embed, mask, dialogue_transformed

    def _encode_features_per_attribute(
        self, tf_batch_data: Dict[Text, Dict[Text, List[tf.Tensor]]], attribute: Text
    ) -> Tuple[tf.Tensor, tf.Tensor, tf.Tensor]:
        # The input is a representation of 4d tensor of
        # shape (batch-size x dialogue-len x sequence-len x units) in 3d of shape
        # (sum of dialogue history length for all tensors in the batch x
        # max sequence length x number of features).

        # However, some dialogue turns contain non existent state features,
        # e.g. `intent` and `text` features are mutually exclusive,
        # as well as `action_name` and `action_text` are mutually exclusive,
        # or some dialogue turns don't contain any `slots`.
        # In order to create 4d full tensors, we created "fake" zero features for
        # these non existent state features. And filtered them during batch generation.
        # Therefore the first dimensions for different attributes are different.
        # It could happen that some batches don't contain "real" features at all,
        # e.g. large number of stories don't contain any `slots`.
        # Therefore actual input tensors will be empty.
        # Since we need actual numbers to create dialogue turn features, we create
        # zero tensors in `_encode_fake_features_per_attribute` for these attributes.
        return tf.cond(
            tf.shape(tf_batch_data[attribute][SENTENCE][0])[0] > 0,
            lambda: self._encode_real_features_per_attribute(tf_batch_data, attribute),
            lambda: self._encode_fake_features_per_attribute(tf_batch_data, attribute),
        )

    def _get_dense_units(
        self, attribute_features_list: List[tf.Tensor], attribute: Text
    ) -> int:
        # TODO this should be done in corresponding layers once in init
        units = 0
        for f in attribute_features_list:
            if isinstance(f, tf.SparseTensor):
                units += self.config[DENSE_DIMENSION][attribute]
            else:
                units += f.shape[-1]
        return units

    def _get_concat_units(
        self, tf_batch_data: Dict[Text, Dict[Text, List[tf.Tensor]]], attribute: Text
    ) -> int:
        # TODO this should be done in corresponding layers once in init
        # calculate concat sequence sentence dim
        sentence_units = self._get_dense_units(
            tf_batch_data[attribute][SENTENCE], attribute
        )
        sequence_units = self._get_dense_units(
            tf_batch_data[attribute][SEQUENCE], attribute
        )

        if sequence_units and not sentence_units:
            return sequence_units

        if sentence_units and not sequence_units:
            return sentence_units

        if sentence_units != sequence_units:
            return self.config[CONCAT_DIMENSION][TEXT]

        return sentence_units

    def _encode_fake_features_per_attribute(
        self, tf_batch_data: Dict[Text, Dict[Text, List[tf.Tensor]]], attribute: Text
    ) -> Tuple[tf.Tensor, tf.Tensor, tf.Tensor]:
        # we need to create real zero tensors with appropriate batch and dialogue dim
        # because they are passed to dialogue transformer
        attribute_mask = tf_batch_data[attribute][MASK][0]

        batch_dim = tf.shape(attribute_mask)[0]
        dialogue_dim = tf.shape(attribute_mask)[1]
        if attribute in set(SENTENCE_FEATURES_TO_ENCODE + LABEL_FEATURES_TO_ENCODE):
            units = self.config[ENCODING_DIMENSION]
        else:
            units = self._get_dense_units(tf_batch_data[attribute][SENTENCE], attribute)

        attribute_features = tf.zeros(
            (batch_dim, dialogue_dim, units), dtype=tf.float32
        )
        if attribute == TEXT:
            # if the input features are fake, we don't process them further,
            # but we need to calculate correct last dim (units) so that tf could infer
            # the last shape of the tensors
<<<<<<< HEAD
            if self.config[f"{DIALOGUE}_{NUM_TRANSFORMER_LAYERS}"] > 0:
                text_transformer_units = self.config[f"{DIALOGUE}_{TRANSFORMER_SIZE}"]
=======
            if self.config[NUM_TRANSFORMER_LAYERS][TEXT] > 0:
                text_transformer_units = self.config[TRANSFORMER_SIZE][TEXT]
>>>>>>> 395f768d
            elif self.config[HIDDEN_LAYERS_SIZES][TEXT]:
                text_transformer_units = self.config[HIDDEN_LAYERS_SIZES][TEXT][-1]
            else:
                text_transformer_units = self._get_concat_units(
                    tf_batch_data, attribute
                )

            text_transformer_output = tf.zeros(
                (0, 0, text_transformer_units), dtype=tf.float32
            )
            text_sequence_lengths = tf.zeros((0, 1), dtype=tf.int32)
        else:
            # simulate None with empty tensor of zeros
            text_transformer_output = tf.zeros((0,))
            text_sequence_lengths = tf.zeros((0,))

        return attribute_features, text_transformer_output, text_sequence_lengths

    @staticmethod
    def _create_last_dialogue_turns_mask(
        tf_batch_data: Dict[Text, Dict[Text, List[tf.Tensor]]], attribute: Text
    ) -> tf.Tensor:
        # Since use_only_last_dialogue_turns is True,
        # we need to find the locations of last dialogue turns in
        # (combined batch dimension and dialogue length,) dimension,
        # so that we can use `_sequence_lengths` as a boolean  mask to pick
        # which ones are "real" textual input in these last dialogue turns.

        # In order to do that we can use given `dialogue_lengths`.
        # For example:
        # If we have `dialogue_lengths = [2, 1, 3]`, than
        # `dialogue_indices = [0, 1, 0, 0, 1, 2]` here we can spot that `0`
        # always indicates the first dialogue turn,
        # which means that previous dialogue turn is the last dialogue turn.
        # Combining this with the fact that the last element in
        # `dialogue_indices` is always the last dialogue turn, we can add
        # a `0` to the end, getting
        # `_dialogue_indices = [0, 1, 0, 0, 1, 2, 0]`.
        # Then removing the first element
        # `_last_dialogue_turn_inverse_indicator = [1, 0, 0, 1, 2, 0]`
        # we see that `0` points to the last dialogue turn.
        # We convert all positive numbers to `True` and take
        # the inverse mask to get
        # `last_dialogue_mask = [0, 1, 1, 0, 0, 1],
        # which precisely corresponds to the fact that first dialogue is of
        # length 2, the second 1 and the third 3.
        last_dialogue_turn_mask = tf.math.logical_not(
            tf.cast(
                tf.concat(
                    [
                        tf_batch_data[DIALOGUE][INDICES][0],
                        tf.zeros((1,), dtype=tf.int32),
                    ],
                    axis=0,
                )[1:],
                dtype=tf.bool,
            )
        )
        # get only the indices of real inputs
        return tf.boolean_mask(
            last_dialogue_turn_mask,
            tf.reshape(tf_batch_data[attribute][SEQUENCE_LENGTH][0], (-1,)),
        )

    def _encode_real_features_per_attribute(
        self, tf_batch_data: Dict[Text, Dict[Text, List[tf.Tensor]]], attribute: Text
    ) -> Tuple[tf.Tensor, tf.Tensor, tf.Tensor]:
        """Encodes features for a given attribute.

        Args:
            tf_batch_data: dictionary mapping every attribute to its features and masks
            attribute: the attribute we will encode features for
            (e.g., ACTION_NAME, INTENT)

        Returns:
            A tensor combining  all features for `attribute`
        """
        # simulate None with empty tensor of zeros
        text_transformer_output = tf.zeros((0,))
        text_sequence_lengths = tf.zeros((0,))

        if attribute in SEQUENCE_FEATURES_TO_ENCODE:
            # sequence_lengths contain `0` for "fake" features, while
            # tf_batch_data[attribute] contain only "real" features
            sequence_lengths = tf_batch_data[attribute][SEQUENCE_LENGTH][0]
            # extract only nonzero lengths and cast to int
            sequence_lengths = tf.cast(
                tf.boolean_mask(sequence_lengths, sequence_lengths), dtype=tf.int32
            )
            # boolean mask returns flat tensor
            sequence_lengths = tf.expand_dims(sequence_lengths, axis=-1)

            mask_sequence_text = tf.squeeze(
                self._compute_mask(sequence_lengths), axis=1
            )
<<<<<<< HEAD
=======
            # add 1 to sequence lengths to account for sentence features
>>>>>>> 395f768d
            sequence_lengths += 1
            mask_text = tf.squeeze(self._compute_mask(sequence_lengths), axis=1)

            attribute_features, _, _, _ = self._create_sequence(
                tf_batch_data[attribute][SEQUENCE],
                tf_batch_data[attribute][SENTENCE],
                mask_sequence_text,
                mask_text,
                attribute,
                sparse_dropout=self.config[SPARSE_INPUT_DROPOUT],
                dense_dropout=self.config[DENSE_INPUT_DROPOUT],
                masked_lm_loss=self.config[MASKED_LM],
                sequence_ids=False,
            )

            if attribute == TEXT:
                text_transformer_output = attribute_features
                text_sequence_lengths = sequence_lengths

                if self.use_only_last_dialogue_turns:
                    # get the location of all last dialogue inputs
                    last_dialogue_turns_mask = self._create_last_dialogue_turns_mask(
                        tf_batch_data, attribute
                    )
<<<<<<< HEAD
                    # pick last vector if max history featurizer is used
=======
                    # pick outputs that correspond to the last dialogue turns
>>>>>>> 395f768d
                    text_transformer_output = tf.boolean_mask(
                        text_transformer_output, last_dialogue_turns_mask
                    )
                    text_sequence_lengths = tf.boolean_mask(
                        text_sequence_lengths, last_dialogue_turns_mask
                    )

            # resulting attribute features will have shape
            # combined batch dimension and dialogue length x 1 x units
            attribute_features = tf.expand_dims(
                self._last_token(
                    attribute_features, tf.squeeze(sequence_lengths, axis=-1)
                ),
                axis=1,
            )
<<<<<<< HEAD

        else:
            # resulting attribute features will have shape
            # combined batch dimension and dialogue length x 1 x units
            attribute_features = self._combine_sparse_dense_features(
                tf_batch_data[attribute][SENTENCE], f"{attribute}_{SENTENCE}"
            )

=======

        else:
            # resulting attribute features will have shape
            # combined batch dimension and dialogue length x 1 x units
            attribute_features = self._combine_sparse_dense_features(
                tf_batch_data[attribute][SENTENCE], f"{attribute}_{SENTENCE}"
            )

>>>>>>> 395f768d
        if attribute in SENTENCE_FEATURES_TO_ENCODE + LABEL_FEATURES_TO_ENCODE:
            attribute_features = self._tf_layers[f"encoding_layer.{attribute}"](
                attribute_features
            )

        # attribute features have shape
        # (combined batch dimension and dialogue length x 1 x units)
        # convert them back to their original shape of
        # batch size x dialogue length x units
        attribute_features = self._convert_to_original_shape(
            attribute_features, tf_batch_data, attribute
        )

        return attribute_features, text_transformer_output, text_sequence_lengths

    @staticmethod
    def _convert_to_original_shape(
        attribute_features: tf.Tensor,
        tf_batch_data: Dict[Text, Dict[Text, List[tf.Tensor]]],
        attribute: Text,
    ) -> tf.Tensor:
        """Transform attribute features back to original shape.

        Given shape: (combined batch and dialogue dimension x 1 x units)
        Original shape: (batch x dialogue length x units)

        Args:
            attribute_features: the "real" features to convert
            attribute_mask:  the tensor containing the position of "real" features
                in the dialogue, shape is (batch-size x dialogue_len x 1)
            dialogue_lengths: the tensor containing the actual dialogue length,
                shape is (batch-size,)

        Returns:
            The converted attribute features
        """
<<<<<<< HEAD

=======
>>>>>>> 395f768d
        # in order to convert the attribute features with shape
        # (combined batch-size and dialogue length x 1 x units)
        # to a shape of (batch-size x dialogue length x units)
        # we use tf.scatter_nd. Therefore, we need the target shape and the indices
        # mapping the values of attribute features to the position in the resulting
        # tensor.

        # attribute_mask has shape batch x dialogue_len x 1
        attribute_mask = tf_batch_data[attribute][MASK][0]

        if attribute in SENTENCE_FEATURES_TO_ENCODE + STATE_LEVEL_FEATURES:
            dialogue_lengths = tf.cast(
                tf_batch_data[DIALOGUE][LENGTH][0], dtype=tf.int32
            )
            dialogue_indices = tf_batch_data[DIALOGUE][INDICES][0]
        else:
            # for labels, dialogue length is a fake dim and equal to 1
            dialogue_lengths = tf.ones((tf.shape(attribute_mask)[0],), dtype=tf.int32)
            dialogue_indices = tf.zeros((tf.shape(attribute_mask)[0],), dtype=tf.int32)

        batch_dim = tf.shape(attribute_mask)[0]
        dialogue_dim = tf.shape(attribute_mask)[1]
        units = attribute_features.shape[-1]

        # attribute_mask has shape (batch x dialogue_len x 1), remove last dimension
        attribute_mask = tf.cast(tf.squeeze(attribute_mask, axis=-1), dtype=tf.int32)
        # sum of attribute mask contains number of dialogue turns with "real" features
        non_fake_dialogue_lengths = tf.reduce_sum(attribute_mask, axis=-1)
        # create the batch indices
        batch_indices = tf.repeat(tf.range(batch_dim), non_fake_dialogue_lengths)

        # attribute_mask has shape (batch x dialogue_len x 1), while
        # dialogue_indices has shape (combined_dialogue_len,)
        # in order to find positions of real input we need to flatten
        # attribute mask to (combined_dialogue_len,)
        dialogue_indices_mask = tf.boolean_mask(
            attribute_mask, tf.sequence_mask(dialogue_lengths, dtype=tf.int32)
        )
        # pick only those indices that contain "real" input
        dialogue_indices = tf.boolean_mask(dialogue_indices, dialogue_indices_mask)

        indices = tf.stack([batch_indices, dialogue_indices], axis=1)

        shape = tf.convert_to_tensor([batch_dim, dialogue_dim, units])
        attribute_features = tf.squeeze(attribute_features, axis=1)

        return tf.scatter_nd(indices, attribute_features, shape)

    def _process_batch_data(
        self, tf_batch_data: Dict[Text, Dict[Text, List[tf.Tensor]]]
    ) -> Tuple[tf.Tensor, Optional[tf.Tensor], Optional[tf.Tensor]]:
        """Encodes batch data.

        Combines intent and text and action name and action text if both are present.

        Args:
            tf_batch_data: dictionary mapping every attribute to its features and masks

        Returns:
             Tensor: encoding of all features in the batch, combined;
        """
        # encode each attribute present in tf_batch_data
        text_transformer_output = None
        text_sequence_lengths = None
        batch_encoded = {}
        for attribute in tf_batch_data.keys():
            if attribute in SENTENCE_FEATURES_TO_ENCODE + STATE_LEVEL_FEATURES:
                (
                    attribute_features,
                    _text_transformer_output,
                    _text_sequence_lengths,
                ) = self._encode_features_per_attribute(tf_batch_data, attribute)

                batch_encoded[attribute] = attribute_features
                if attribute == TEXT:
                    text_transformer_output = _text_transformer_output
                    text_sequence_lengths = _text_sequence_lengths

        # if both action text and action name are present, combine them; otherwise,
        # return the one which is present

        if (
            batch_encoded.get(ACTION_TEXT) is not None
            and batch_encoded.get(ACTION_NAME) is not None
        ):
            batch_action = batch_encoded.pop(ACTION_TEXT) + batch_encoded.pop(
                ACTION_NAME
            )
        elif batch_encoded.get(ACTION_TEXT) is not None:
            batch_action = batch_encoded.pop(ACTION_TEXT)
        else:
            batch_action = batch_encoded.pop(ACTION_NAME)
        # same for user input
        if (
            batch_encoded.get(INTENT) is not None
            and batch_encoded.get(TEXT) is not None
        ):
            batch_user = batch_encoded.pop(INTENT) + batch_encoded.pop(TEXT)
        elif batch_encoded.get(TEXT) is not None:
            batch_user = batch_encoded.pop(TEXT)
        else:
            batch_user = batch_encoded.pop(INTENT)

        batch_features = [batch_user, batch_action]
        # once we have user input and previous action,
        # add all other attributes (SLOTS, ACTIVE_LOOP, etc.) to batch_features;
        for key in batch_encoded.keys():
            batch_features.append(batch_encoded.get(key))

        batch_features = tf.concat(batch_features, axis=-1)

        return batch_features, text_transformer_output, text_sequence_lengths

    def _reshape_for_entities(
        self,
        tf_batch_data: Dict[Text, Dict[Text, List[tf.Tensor]]],
        dialogue_transformer_output: tf.Tensor,
        text_transformer_output: tf.Tensor,
        text_sequence_lengths: tf.Tensor,
    ) -> Tuple[tf.Tensor, tf.Tensor, tf.Tensor]:
<<<<<<< HEAD
        # To calculate the loss for entities we need the output of the text
        # sequence transformer (shape: real entity dim x
        # sequence length x units), the output of the dialogue transformer
        # (shape: batch size x dialogue length x units) and the tag ids for the
        # entities (shape: real entity dim x sequence length - 1 x units)
        # The real entity dimension for the text sequence transformer
        # and the tag ids matches.
        # In order to process the tensors, they need to have the same shape.
        # Convert the output of the dialogue transformer to shape
        # (real entity dim x 1 x units).
=======
        # The first dim of the output of the text sequence transformer is the same
        # as number of "real" features for `text` at the last dialogue turns
        # (let's call it `N`),
        # which corresponds to the first dim of the tag ids tensor.
        # To calculate the loss for entities we need the output of the text
        # sequence transformer (shape: N x sequence length x units),
        # the output of the dialogue transformer
        # (shape: batch size x dialogue length x units) and the tag ids for the
        # entities (shape: N x sequence length - 1 x units)
        # In order to process the tensors, they need to have the same shape.
        # Convert the output of the dialogue transformer to shape
        # (N x 1 x units).

>>>>>>> 395f768d
        # Note: The CRF layer cannot handle 4D tensors. E.g. we cannot use the shape
        # batch size x dialogue length x sequence length x units

        # convert the output of the dialogue transformer
        # to shape (real entity dim x 1 x units)
        attribute_mask = tf_batch_data[TEXT][MASK][0]
        dialogue_lengths = tf.cast(tf_batch_data[DIALOGUE][LENGTH][0], tf.int32)

        if self.use_only_last_dialogue_turns:
<<<<<<< HEAD
            # pick last vector if max history featurizer is used
=======
            # pick outputs that correspond to the last dialogue turns
>>>>>>> 395f768d
            attribute_mask = tf.expand_dims(
                self._last_token(attribute_mask, dialogue_lengths), axis=1
            )
        dialogue_transformer_output = tf.boolean_mask(
            dialogue_transformer_output, tf.squeeze(attribute_mask, axis=-1)
        )

        # boolean mask removed axis=1, add it back
        dialogue_transformer_output = tf.expand_dims(
            dialogue_transformer_output, axis=1
        )

        # broadcast the dialogue transformer output sequence-length-times to get the
        # same shape as the text sequence transformer output
<<<<<<< HEAD
        dialogue_transformer_output = tf.broadcast_to(
            dialogue_transformer_output, tf.shape(text_transformer_output)
=======
        dialogue_transformer_output = tf.tile(
            dialogue_transformer_output, (1, tf.shape(text_transformer_output)[1], 1)
>>>>>>> 395f768d
        )

        # concat the output of the dialogue transformer to the output of the text
        # sequence transformer (adding context)
<<<<<<< HEAD
        # resulting shape
        # (real entity dim x sequence length x 2 units)
=======
        # resulting shape (N x sequence length x 2 units)
        # N = number of "real" features for `text` at the last dialogue turns
>>>>>>> 395f768d
        text_transformed = tf.concat(
            [text_transformer_output, dialogue_transformer_output], axis=-1
        )

        text_mask = tf.squeeze(self._compute_mask(text_sequence_lengths), axis=1)
        # add zeros to match the shape of text_transformed, because
        # max sequence length might differ, since it is calculated dynamically
        # based on a subset of sequence lengths
        sequence_diff = tf.shape(text_transformed)[1] - tf.shape(text_mask)[1]
        text_mask = tf.pad(text_mask, [[0, 0], [0, sequence_diff], [0, 0]])

        # remove additional dims and sentence features
        text_sequence_lengths = tf.reshape(text_sequence_lengths, (-1,)) - 1

        return text_transformed, text_mask, text_sequence_lengths

    # ---TRAINING---

    def _batch_loss_entities(
        self,
        tf_batch_data: Dict[Text, Dict[Text, List[tf.Tensor]]],
        dialogue_transformer_output: tf.Tensor,
        text_transformer_output: tf.Tensor,
        text_sequence_lengths: tf.Tensor,
    ) -> tf.Tensor:
        # It could happen that some batches don't contain "real" features for `text`,
        # e.g. large number of stories are intent only.
        # Therefore actual `text_transformer_output` will be empty.
        # We cannot create a loss with empty tensors.
        # Since we need actual numbers to create a full loss, we output
        # zero in this case.
        return tf.cond(
            tf.shape(text_transformer_output)[0] > 0,
            lambda: self._real_batch_loss_entities(
                tf_batch_data,
                dialogue_transformer_output,
                text_transformer_output,
                text_sequence_lengths,
            ),
            lambda: tf.constant(0.0),
        )

    def _real_batch_loss_entities(
        self,
        tf_batch_data: Dict[Text, Dict[Text, List[tf.Tensor]]],
        dialogue_transformer_output: tf.Tensor,
        text_transformer_output: tf.Tensor,
        text_sequence_lengths: tf.Tensor,
    ) -> tf.Tensor:

        text_transformed, text_mask, text_sequence_lengths = self._reshape_for_entities(
            tf_batch_data,
            dialogue_transformer_output,
            text_transformer_output,
            text_sequence_lengths,
        )

        tag_ids = tf_batch_data[ENTITY_TAGS][IDS][0]
        # add a zero (no entity) for the sentence features to match the shape of inputs
        sequence_diff = tf.shape(text_transformed)[1] - tf.shape(tag_ids)[1]
        tag_ids = tf.pad(tag_ids, [[0, 0], [0, sequence_diff], [0, 0]])

        loss, f1, _ = self._calculate_entity_loss(
            text_transformed,
            tag_ids,
            text_mask,
            text_sequence_lengths,
            ENTITY_ATTRIBUTE_TYPE,
        )

        self.entity_loss.update_state(loss)
        self.entity_f1.update_state(f1)

        return loss

    @staticmethod
    def _get_labels_embed(
        label_ids: tf.Tensor, all_labels_embed: tf.Tensor
    ) -> tf.Tensor:
        # instead of processing labels again, gather embeddings from
        # all_labels_embed using label ids

        indices = tf.cast(label_ids[:, :, 0], tf.int32)
        labels_embed = tf.gather(all_labels_embed, indices)

        return labels_embed

    def batch_loss(
        self, batch_in: Union[Tuple[tf.Tensor], Tuple[np.ndarray]]
    ) -> tf.Tensor:
        """Calculates the loss for the given batch.

        Args:
            batch_in: The batch.

        Returns:
            The loss of the given batch.
        """
        tf_batch_data = self.batch_to_model_data_format(batch_in, self.data_signature)
        self._compute_dialogue_indices(tf_batch_data)

        all_label_ids, all_labels_embed = self._create_all_labels_embed()

        label_ids = tf_batch_data[LABEL_KEY][LABEL_SUB_KEY][0]
        labels_embed = self._get_labels_embed(label_ids, all_labels_embed)

        (
            dialogue_in,
            text_transformer_output,
            text_sequence_lengths,
        ) = self._process_batch_data(tf_batch_data)
        (
            dialogue_embed,
            dialogue_mask,
            dialogue_transformer_output,
        ) = self._embed_dialogue(dialogue_in, tf_batch_data)
        dialogue_mask = tf.squeeze(dialogue_mask, axis=-1)

        losses = []

        loss, acc = self._tf_layers[f"loss.{LABEL}"](
            dialogue_embed,
            labels_embed,
            label_ids,
            all_labels_embed,
            all_label_ids,
            dialogue_mask,
        )
        losses.append(loss)

        if (
            self.config[ENTITY_RECOGNITION]
            and text_transformer_output is not None
            and text_sequence_lengths is not None
        ):
            losses.append(
                self._batch_loss_entities(
                    tf_batch_data,
                    dialogue_transformer_output,
                    text_transformer_output,
                    text_sequence_lengths,
                )
            )

        self.action_loss.update_state(loss)
        self.action_acc.update_state(acc)

        return tf.math.add_n(losses)

    # ---PREDICTION---

    def prepare_for_predict(self) -> None:
<<<<<<< HEAD
=======
        """Prepares the model for prediction."""
>>>>>>> 395f768d
        _, self.all_labels_embed = self._create_all_labels_embed()

    def batch_predict(
        self, batch_in: Union[Tuple[tf.Tensor], Tuple[np.ndarray]]
    ) -> Dict[Text, tf.Tensor]:
        """Predicts the output of the given batch.

        Args:
            batch_in: The batch.

        Returns:
            The output to predict.
        """
        if self.all_labels_embed is None:
            raise ValueError(
                "The model was not prepared for prediction. "
                "Call `prepare_for_predict` first."
            )

        tf_batch_data = self.batch_to_model_data_format(
            batch_in, self.predict_data_signature
        )
        self._compute_dialogue_indices(tf_batch_data)

        (
            dialogue_in,
            text_transformer_output,
            text_sequence_lengths,
        ) = self._process_batch_data(tf_batch_data)
        (
            dialogue_embed,
            dialogue_mask,
            dialogue_transformer_output,
        ) = self._embed_dialogue(dialogue_in, tf_batch_data)
        dialogue_mask = tf.squeeze(dialogue_mask, axis=-1)

        sim_all = self._tf_layers[f"loss.{LABEL}"].sim(
            dialogue_embed[:, :, tf.newaxis, :],
            self.all_labels_embed[tf.newaxis, tf.newaxis, :, :],
            dialogue_mask,
        )

        scores = self._tf_layers[f"loss.{LABEL}"].confidence_from_sim(
            sim_all, self.config[SIMILARITY_TYPE]
        )
        predictions = {"action_scores": scores, "similarities": sim_all}

        if (
            self.config[ENTITY_RECOGNITION]
            and text_transformer_output is not None
            and text_sequence_lengths is not None
        ):
            pred_ids, confidences = self._batch_predict_entities(
                tf_batch_data,
                dialogue_transformer_output,
                text_transformer_output,
                text_sequence_lengths,
            )
            name = ENTITY_ATTRIBUTE_TYPE
            predictions[f"e_{name}_ids"] = pred_ids
            predictions[f"e_{name}_scores"] = confidences

        return predictions

    def _batch_predict_entities(
        self,
        tf_batch_data: Dict[Text, Dict[Text, List[tf.Tensor]]],
        dialogue_transformer_output: tf.Tensor,
        text_transformer_output: tf.Tensor,
        text_sequence_lengths: tf.Tensor,
    ) -> Tuple[tf.Tensor, tf.Tensor]:
        # It could happen that current prediction turn don't contain
        # "real" features for `text`,
        # Therefore actual `text_transformer_output` will be empty.
        # We cannot predict entities with empty tensors.
        # Since we need to output some tensors of the same shape, we output
        # zero tensors.
        return tf.cond(
            tf.shape(text_transformer_output)[0] > 0,
            lambda: self._real_batch_predict_entities(
                tf_batch_data,
                dialogue_transformer_output,
                text_transformer_output,
                text_sequence_lengths,
            ),
            lambda: (
                # the output is of shape (batch_size, max_seq_len)
                tf.zeros(tf.shape(text_transformer_output)[:2], dtype=tf.int32),
                tf.zeros(tf.shape(text_transformer_output)[:2], dtype=tf.float32),
            ),
        )

    def _real_batch_predict_entities(
        self,
        tf_batch_data: Dict[Text, Dict[Text, List[tf.Tensor]]],
        dialogue_transformer_output: tf.Tensor,
        text_transformer_output: tf.Tensor,
        text_sequence_lengths: tf.Tensor,
    ) -> Tuple[tf.Tensor, tf.Tensor]:

        text_transformed, _, text_sequence_lengths = self._reshape_for_entities(
            tf_batch_data,
            dialogue_transformer_output,
            text_transformer_output,
            text_sequence_lengths,
        )

        name = ENTITY_ATTRIBUTE_TYPE

        _logits = self._tf_layers[f"embed.{name}.logits"](text_transformed)

        return self._tf_layers[f"crf.{name}"](_logits, text_sequence_lengths)


# pytype: enable=key-error<|MERGE_RESOLUTION|>--- conflicted
+++ resolved
@@ -10,12 +10,9 @@
 from typing import Any, List, Optional, Text, Dict, Tuple, Union, TYPE_CHECKING
 
 import rasa.utils.io as io_utils
-<<<<<<< HEAD
-=======
 import rasa.core.actions.action
 from rasa.nlu.constants import TOKENS_NAMES
 from rasa.nlu.extractors.extractor import EntityExtractor
->>>>>>> 395f768d
 from rasa.nlu.classifiers.diet_classifier import EntityTagSpec
 from rasa.shared.core.domain import Domain
 from rasa.core.featurizers.tracker_featurizers import (
@@ -34,10 +31,7 @@
     FEATURE_TYPE_SENTENCE,
     ENTITY_ATTRIBUTE_TYPE,
     ENTITY_TAGS,
-<<<<<<< HEAD
-=======
     EXTRACTOR,
->>>>>>> 395f768d
 )
 from rasa.shared.nlu.interpreter import NaturalLanguageInterpreter
 from rasa.core.policies.policy import Policy, PolicyPrediction
@@ -51,10 +45,7 @@
     RasaModelData,
     FeatureSignature,
     FeatureArray,
-<<<<<<< HEAD
-=======
     Data,
->>>>>>> 395f768d
 )
 from rasa.utils.tensorflow.model_data_utils import convert_to_data_format
 from rasa.utils.tensorflow.constants import (
@@ -101,10 +92,6 @@
     SEQUENCE_LENGTH,
     DENSE_DIMENSION,
     CONCAT_DIMENSION,
-<<<<<<< HEAD
-    E2E_CONFIDENCE_THRESHOLD,
-=======
->>>>>>> 395f768d
     SPARSE_INPUT_DROPOUT,
     DENSE_INPUT_DROPOUT,
     MASKED_LM,
@@ -122,25 +109,18 @@
 
 logger = logging.getLogger(__name__)
 
-<<<<<<< HEAD
-=======
 E2E_CONFIDENCE_THRESHOLD = "e2e_confidence_threshold"
->>>>>>> 395f768d
 LABEL_KEY = LABEL
 LABEL_SUB_KEY = IDS
 LENGTH = "length"
 INDICES = "indices"
 SENTENCE_FEATURES_TO_ENCODE = [INTENT, TEXT, ACTION_NAME, ACTION_TEXT]
 SEQUENCE_FEATURES_TO_ENCODE = [TEXT, ACTION_TEXT, f"{LABEL}_{ACTION_TEXT}"]
-<<<<<<< HEAD
 LABEL_FEATURES_TO_ENCODE = [
     f"{LABEL}_{ACTION_NAME}",
     f"{LABEL}_{ACTION_TEXT}",
     f"{LABEL}_{INTENT}",
 ]
-=======
-LABEL_FEATURES_TO_ENCODE = [f"{LABEL}_{ACTION_NAME}", f"{LABEL}_{ACTION_TEXT}"]
->>>>>>> 395f768d
 STATE_LEVEL_FEATURES = [ENTITIES, SLOTS, ACTIVE_LOOP]
 PREDICTION_FEATURES = STATE_LEVEL_FEATURES + SENTENCE_FEATURES_TO_ENCODE + [DIALOGUE]
 
@@ -168,22 +148,11 @@
     # please make sure to update the docs when changing a default parameter
     defaults = {
         # ## Architecture of the used neural network
-<<<<<<< HEAD
-        # Hidden layer sizes for layers before the dialogue and label embedding layers.
-        # The number of hidden layers is equal to the length of the corresponding
-        # list.
-        # Hidden layer sizes for layers before the embedding layers for user message
-        # and labels.
-        # The number of hidden layers is equal to the length of the corresponding
-        # list.
-        HIDDEN_LAYERS_SIZES: {TEXT: [], ACTION_TEXT: [], f"{LABEL}_{ACTION_TEXT}": []},
-=======
         # Hidden layer sizes for layers before the embedding layers for user message
         # and labels.
         # The number of hidden layers is equal to the length of the corresponding list.
         HIDDEN_LAYERS_SIZES: {TEXT: [], ACTION_TEXT: [], f"{LABEL}_{ACTION_TEXT}": []},
         # Dense dimension to use for sparse features.
->>>>>>> 395f768d
         DENSE_DIMENSION: {
             TEXT: 128,
             ACTION_TEXT: 128,
@@ -195,18 +164,6 @@
             SLOTS: 20,
             ACTIVE_LOOP: 20,
         },
-<<<<<<< HEAD
-        CONCAT_DIMENSION: {TEXT: 128, ACTION_TEXT: 128, f"{LABEL}_{ACTION_TEXT}": 128},
-        ENCODING_DIMENSION: 50,
-        # Number of units in sequence transformer
-        TRANSFORMER_SIZE: 128,
-        # Number of sequence transformer layers
-        NUM_TRANSFORMER_LAYERS: 1,
-        # Number of units in dialogue transformer
-        f"{DIALOGUE}_{TRANSFORMER_SIZE}": 128,
-        # Number of dialogue transformer layers
-        f"{DIALOGUE}_{NUM_TRANSFORMER_LAYERS}": 1,
-=======
         # Default dimension to use for concatenating sequence and sentence features.
         CONCAT_DIMENSION: {TEXT: 128, ACTION_TEXT: 128, f"{LABEL}_{ACTION_TEXT}": 128},
         # Dimension size of embedding vectors before the dialogue transformer encoder.
@@ -225,7 +182,6 @@
             f"{LABEL}_{ACTION_TEXT}": 1,
             DIALOGUE: 1,
         },
->>>>>>> 395f768d
         # Number of attention heads in transformer
         NUM_HEADS: 4,
         # If 'True' use key relative embeddings in attention
@@ -336,10 +292,7 @@
         model: Optional[RasaModel] = None,
         fake_features: Optional[Dict[Text, List["Features"]]] = None,
         entity_tag_specs: Optional[List[EntityTagSpec]] = None,
-<<<<<<< HEAD
-=======
         should_finetune: bool = False,
->>>>>>> 395f768d
         **kwargs: Any,
     ) -> None:
         """Declare instance variables with default values."""
@@ -503,26 +456,9 @@
             attribute_data, self.fake_features = convert_to_data_format(
                 tracker_state_features, featurizers=self.config[FEATURIZERS]
             )
-<<<<<<< HEAD
-            if self.config[ENTITY_RECOGNITION] and entity_tags is not None:
-                # check that there are real entity tags
-                if any([any(turn_tags) for turn_tags in entity_tags]):
-                    entity_tags_data, _ = convert_to_data_format(entity_tags)
-                    model_data.add_data(entity_tags_data)
-                else:
-                    # there are no "real" entity tags
-                    logger.debug(
-                        f"Entity recognition cannot be performed,"
-                        f"set {ENTITY_RECOGNITION} to False"
-                    )
-                    self.config[ENTITY_RECOGNITION] = False
-
-=======
-
             entity_tags_data = self._create_data_for_entities(entity_tags)
             if entity_tags_data is not None:
                 model_data.add_data(entity_tags_data)
->>>>>>> 395f768d
         else:
             # method is called during prediction
             attribute_data, _ = convert_to_data_format(
@@ -594,15 +530,6 @@
         # keep one example for persisting and loading
         self.data_example = model_data.first_data_example()
 
-<<<<<<< HEAD
-        self.model = TED(
-            model_data.get_signature(),
-            self.config,
-            isinstance(self.featurizer, MaxHistoryTrackerFeaturizer),
-            self._label_data,
-            self._entity_tag_specs,
-        )
-=======
         if not self.finetune_mode:
             # This means the model wasn't loaded from a
             # previously trained model and hence needs
@@ -614,7 +541,6 @@
                 self._label_data,
                 self._entity_tag_specs,
             )
->>>>>>> 395f768d
 
         self.model.fit(
             model_data,
@@ -631,16 +557,11 @@
         domain: Domain,
         interpreter: NaturalLanguageInterpreter,
     ) -> List[List[Dict[Text, List["Features"]]]]:
-<<<<<<< HEAD
-        # the first example in a batch either does not contain user input
-        # or uses intent or text if e2e only
-=======
         # construct two examples in the batch to be fed to the model -
         # one by featurizing last user text
         # and second - an optional one (see conditions below),
         # the first example in the constructed batch either does not contain user input
         # or uses intent or text based on whether TED is e2e only.
->>>>>>> 395f768d
         tracker_state_features = self.featurizer.create_state_features(
             [tracker], domain, interpreter, use_text_for_last_user_input=self.only_e2e
         )
@@ -704,10 +625,6 @@
         model_data = self._create_model_data(tracker_state_features)
 
         output = self.model.predict(model_data)
-<<<<<<< HEAD
-=======
-
->>>>>>> 395f768d
         # take the last prediction in the sequence
         similarities = output["similarities"].numpy()[:, -1, :]
         confidences = output["action_scores"].numpy()[:, -1, :]
@@ -724,10 +641,6 @@
         )
 
         return self._prediction(
-<<<<<<< HEAD
-            confidence.tolist(), is_end_to_end_prediction=is_e2e_prediction
-        )
-=======
             confidence.tolist(),
             is_end_to_end_prediction=is_e2e_prediction,
             optional_events=optional_events,
@@ -780,7 +693,6 @@
             entity[EXTRACTOR] = "TEDPolicy"
 
         return [EntitiesAdded(entities)]
->>>>>>> 395f768d
 
     def persist(self, path: Union[Text, Path]) -> None:
         """Persists the policy to a storage."""
@@ -813,12 +725,8 @@
             model_path / f"{SAVE_MODEL_FILE_NAME}.data_example.pkl", self.data_example
         )
         io_utils.pickle_dump(
-<<<<<<< HEAD
-            model_path / f"{SAVE_MODEL_FILE_NAME}.fake_features.pkl", self.fake_features
-=======
             model_path / f"{SAVE_MODEL_FILE_NAME}.fake_features.pkl",
             self.fake_features,
->>>>>>> 395f768d
         )
         io_utils.pickle_dump(
             model_path / f"{SAVE_MODEL_FILE_NAME}.label_data.pkl",
@@ -910,23 +818,6 @@
             use_only_last_dialogue_turns=True,
             label_data=label_data,
             entity_tag_specs=entity_tag_specs,
-<<<<<<< HEAD
-        )
-
-        # build the graph for prediction
-        predict_data_example = RasaModelData(
-            label_key=LABEL_KEY,
-            label_sub_key=LABEL_SUB_KEY,
-            data={
-                feature_name: features
-                for feature_name, features in model_data_example.items()
-                if feature_name
-                # we need to remove label features for prediction if they are present
-                in STATE_LEVEL_FEATURES + SENTENCE_FEATURES_TO_ENCODE + [DIALOGUE]
-            },
-        )
-        model.build_for_predict(predict_data_example)
-=======
             finetune_mode=should_finetune,
         )
 
@@ -944,7 +835,6 @@
                 },
             )
             model.build_for_predict(predict_data_example)
->>>>>>> 395f768d
 
         return cls(
             featurizer=featurizer,
@@ -952,10 +842,7 @@
             model=model,
             fake_features=fake_features,
             entity_tag_specs=entity_tag_specs,
-<<<<<<< HEAD
-=======
             should_finetune=should_finetune,
->>>>>>> 395f768d
             **meta,
         )
 
@@ -967,11 +854,7 @@
         config: Dict[Text, Any],
         use_only_last_dialogue_turns: bool,
         label_data: RasaModelData,
-<<<<<<< HEAD
         entity_tag_specs: Optional[List[EntityTagSpec]] = None,
-=======
-        entity_tag_specs: Optional[List[EntityTagSpec]],
->>>>>>> 395f768d
     ) -> None:
         """Intializes the TED model.
 
@@ -989,12 +872,7 @@
         self.predict_data_signature = {
             feature_name: features
             for feature_name, features in data_signature.items()
-<<<<<<< HEAD
-            if feature_name
-            in STATE_LEVEL_FEATURES + SENTENCE_FEATURES_TO_ENCODE + [DIALOGUE]
-=======
             if feature_name in PREDICTION_FEATURES
->>>>>>> 395f768d
         }
 
         self._entity_tag_specs = entity_tag_specs
@@ -1053,13 +931,8 @@
 
         self._prepare_transformer_layer(
             DIALOGUE,
-<<<<<<< HEAD
-            self.config[f"{DIALOGUE}_{NUM_TRANSFORMER_LAYERS}"],
-            self.config[f"{DIALOGUE}_{TRANSFORMER_SIZE}"],
-=======
             self.config[NUM_TRANSFORMER_LAYERS][DIALOGUE],
             self.config[TRANSFORMER_SIZE][DIALOGUE],
->>>>>>> 395f768d
             self.config[DROP_RATE_DIALOGUE],
             self.config[DROP_RATE_ATTENTION],
         )
@@ -1085,11 +958,8 @@
             signature: data signature
         """
         for feature_type in VALID_FEATURE_TYPES:
-<<<<<<< HEAD
+            # TODO: Check if this can be reduced to `feature_type` not in signature[name]
             if name not in signature or feature_type not in signature[name]:
-=======
-            if feature_type not in signature[name]:
->>>>>>> 395f768d
                 # features for feature type are not present
                 continue
 
@@ -1292,13 +1162,8 @@
             # if the input features are fake, we don't process them further,
             # but we need to calculate correct last dim (units) so that tf could infer
             # the last shape of the tensors
-<<<<<<< HEAD
-            if self.config[f"{DIALOGUE}_{NUM_TRANSFORMER_LAYERS}"] > 0:
-                text_transformer_units = self.config[f"{DIALOGUE}_{TRANSFORMER_SIZE}"]
-=======
             if self.config[NUM_TRANSFORMER_LAYERS][TEXT] > 0:
                 text_transformer_units = self.config[TRANSFORMER_SIZE][TEXT]
->>>>>>> 395f768d
             elif self.config[HIDDEN_LAYERS_SIZES][TEXT]:
                 text_transformer_units = self.config[HIDDEN_LAYERS_SIZES][TEXT][-1]
             else:
@@ -1394,10 +1259,7 @@
             mask_sequence_text = tf.squeeze(
                 self._compute_mask(sequence_lengths), axis=1
             )
-<<<<<<< HEAD
-=======
             # add 1 to sequence lengths to account for sentence features
->>>>>>> 395f768d
             sequence_lengths += 1
             mask_text = tf.squeeze(self._compute_mask(sequence_lengths), axis=1)
 
@@ -1422,11 +1284,7 @@
                     last_dialogue_turns_mask = self._create_last_dialogue_turns_mask(
                         tf_batch_data, attribute
                     )
-<<<<<<< HEAD
-                    # pick last vector if max history featurizer is used
-=======
                     # pick outputs that correspond to the last dialogue turns
->>>>>>> 395f768d
                     text_transformer_output = tf.boolean_mask(
                         text_transformer_output, last_dialogue_turns_mask
                     )
@@ -1442,7 +1300,6 @@
                 ),
                 axis=1,
             )
-<<<<<<< HEAD
 
         else:
             # resulting attribute features will have shape
@@ -1451,16 +1308,6 @@
                 tf_batch_data[attribute][SENTENCE], f"{attribute}_{SENTENCE}"
             )
 
-=======
-
-        else:
-            # resulting attribute features will have shape
-            # combined batch dimension and dialogue length x 1 x units
-            attribute_features = self._combine_sparse_dense_features(
-                tf_batch_data[attribute][SENTENCE], f"{attribute}_{SENTENCE}"
-            )
-
->>>>>>> 395f768d
         if attribute in SENTENCE_FEATURES_TO_ENCODE + LABEL_FEATURES_TO_ENCODE:
             attribute_features = self._tf_layers[f"encoding_layer.{attribute}"](
                 attribute_features
@@ -1497,10 +1344,6 @@
         Returns:
             The converted attribute features
         """
-<<<<<<< HEAD
-
-=======
->>>>>>> 395f768d
         # in order to convert the attribute features with shape
         # (combined batch-size and dialogue length x 1 x units)
         # to a shape of (batch-size x dialogue length x units)
@@ -1621,18 +1464,6 @@
         text_transformer_output: tf.Tensor,
         text_sequence_lengths: tf.Tensor,
     ) -> Tuple[tf.Tensor, tf.Tensor, tf.Tensor]:
-<<<<<<< HEAD
-        # To calculate the loss for entities we need the output of the text
-        # sequence transformer (shape: real entity dim x
-        # sequence length x units), the output of the dialogue transformer
-        # (shape: batch size x dialogue length x units) and the tag ids for the
-        # entities (shape: real entity dim x sequence length - 1 x units)
-        # The real entity dimension for the text sequence transformer
-        # and the tag ids matches.
-        # In order to process the tensors, they need to have the same shape.
-        # Convert the output of the dialogue transformer to shape
-        # (real entity dim x 1 x units).
-=======
         # The first dim of the output of the text sequence transformer is the same
         # as number of "real" features for `text` at the last dialogue turns
         # (let's call it `N`),
@@ -1646,7 +1477,6 @@
         # Convert the output of the dialogue transformer to shape
         # (N x 1 x units).
 
->>>>>>> 395f768d
         # Note: The CRF layer cannot handle 4D tensors. E.g. we cannot use the shape
         # batch size x dialogue length x sequence length x units
 
@@ -1656,11 +1486,7 @@
         dialogue_lengths = tf.cast(tf_batch_data[DIALOGUE][LENGTH][0], tf.int32)
 
         if self.use_only_last_dialogue_turns:
-<<<<<<< HEAD
-            # pick last vector if max history featurizer is used
-=======
             # pick outputs that correspond to the last dialogue turns
->>>>>>> 395f768d
             attribute_mask = tf.expand_dims(
                 self._last_token(attribute_mask, dialogue_lengths), axis=1
             )
@@ -1675,24 +1501,14 @@
 
         # broadcast the dialogue transformer output sequence-length-times to get the
         # same shape as the text sequence transformer output
-<<<<<<< HEAD
-        dialogue_transformer_output = tf.broadcast_to(
-            dialogue_transformer_output, tf.shape(text_transformer_output)
-=======
         dialogue_transformer_output = tf.tile(
             dialogue_transformer_output, (1, tf.shape(text_transformer_output)[1], 1)
->>>>>>> 395f768d
         )
 
         # concat the output of the dialogue transformer to the output of the text
         # sequence transformer (adding context)
-<<<<<<< HEAD
-        # resulting shape
-        # (real entity dim x sequence length x 2 units)
-=======
         # resulting shape (N x sequence length x 2 units)
         # N = number of "real" features for `text` at the last dialogue turns
->>>>>>> 395f768d
         text_transformed = tf.concat(
             [text_transformer_output, dialogue_transformer_output], axis=-1
         )
@@ -1845,10 +1661,7 @@
     # ---PREDICTION---
 
     def prepare_for_predict(self) -> None:
-<<<<<<< HEAD
-=======
         """Prepares the model for prediction."""
->>>>>>> 395f768d
         _, self.all_labels_embed = self._create_all_labels_embed()
 
     def batch_predict(
