import argparse
import asyncio
import logging
import os
from pathlib import Path
from typing import List

<<<<<<< HEAD
import rasa.shared.data
from rasa import data
from rasa.cli.arguments import data as arguments
import rasa.cli.utils
from rasa.constants import DEFAULT_DATA_PATH
from rasa.shared.constants import DOCS_URL_RULES
from rasa.shared.core.training_data.story_reader.markdown_story_reader import (
    MarkdownStoryReader,
)
from rasa.shared.core.training_data.story_writer.yaml_story_writer import (
    YAMLStoryWriter,
)
from rasa.nlu.convert import convert_training_data
from rasa.shared.nlu.training_data.formats.markdown import MarkdownReader
from rasa.shared.nlu.training_data.formats.rasa_yaml import RasaYAMLWriter
from rasa.validator import Validator
from rasa.importers.rasa import RasaFileImporter
=======
import rasa.cli.utils
from rasa import data
from rasa.cli.arguments import data as arguments
>>>>>>> 3a10590e
from rasa.cli.utils import (
    print_error_and_exit,
    print_info,
    print_warning,
)
from rasa.constants import DEFAULT_DATA_PATH
from rasa.data import is_valid_filetype
from rasa.importers.rasa import RasaFileImporter
from rasa.nlu.convert import convert_training_data
from rasa.utils.converter import TrainingDataConverter
from rasa.validator import Validator

logger = logging.getLogger(__name__)


# noinspection PyProtectedMember
def add_subparser(
    subparsers: argparse._SubParsersAction, parents: List[argparse.ArgumentParser]
):
    data_parser = subparsers.add_parser(
        "data",
        conflict_handler="resolve",
        formatter_class=argparse.ArgumentDefaultsHelpFormatter,
        parents=parents,
        help="Utils for the Rasa training files.",
    )
    data_parser.set_defaults(func=lambda _: data_parser.print_help(None))

    data_subparsers = data_parser.add_subparsers()

    _add_data_convert_parsers(data_subparsers, parents)
    _add_data_split_parsers(data_subparsers, parents)
    _add_data_validate_parsers(data_subparsers, parents)


def _add_data_convert_parsers(
    data_subparsers, parents: List[argparse.ArgumentParser]
) -> None:
    convert_parser = data_subparsers.add_parser(
        "convert",
        formatter_class=argparse.ArgumentDefaultsHelpFormatter,
        parents=parents,
        help="Converts Rasa data between different formats.",
    )
    convert_parser.set_defaults(func=lambda _: convert_parser.print_help(None))

    convert_subparsers = convert_parser.add_subparsers()
    convert_nlu_parser = convert_subparsers.add_parser(
        "nlu",
        formatter_class=argparse.ArgumentDefaultsHelpFormatter,
        parents=parents,
        help="Converts NLU data between formats.",
    )
    convert_nlu_parser.set_defaults(func=_convert_nlu_data)

    arguments.set_convert_arguments(convert_nlu_parser, data_type="Rasa NLU")

    convert_nlg_parser = convert_subparsers.add_parser(
        "nlg",
        formatter_class=argparse.ArgumentDefaultsHelpFormatter,
        parents=parents,
        help="Converts NLG data between formats.",
    )
    convert_nlg_parser.set_defaults(func=_convert_nlg_data)

    arguments.set_convert_arguments(convert_nlg_parser, data_type="Rasa NLG")

    convert_core_parser = convert_subparsers.add_parser(
        "core",
        formatter_class=argparse.ArgumentDefaultsHelpFormatter,
        parents=parents,
        help="Converts Core data between formats.",
    )
    convert_core_parser.set_defaults(func=_convert_core_data)

    arguments.set_convert_arguments(convert_core_parser, data_type="Rasa Core")


def _add_data_split_parsers(
    data_subparsers, parents: List[argparse.ArgumentParser]
) -> None:
    split_parser = data_subparsers.add_parser(
        "split",
        formatter_class=argparse.ArgumentDefaultsHelpFormatter,
        parents=parents,
        help="Splits Rasa data into training and test data.",
    )
    split_parser.set_defaults(func=lambda _: split_parser.print_help(None))

    split_subparsers = split_parser.add_subparsers()
    nlu_split_parser = split_subparsers.add_parser(
        "nlu",
        parents=parents,
        formatter_class=argparse.ArgumentDefaultsHelpFormatter,
        help="Performs a split of your NLU data into training and test data "
        "according to the specified percentages.",
    )
    nlu_split_parser.set_defaults(func=split_nlu_data)

    arguments.set_split_arguments(nlu_split_parser)


def _add_data_validate_parsers(
    data_subparsers, parents: List[argparse.ArgumentParser]
) -> None:
    validate_parser = data_subparsers.add_parser(
        "validate",
        formatter_class=argparse.ArgumentDefaultsHelpFormatter,
        parents=parents,
        help="Validates domain and data files to check for possible mistakes.",
    )
    _append_story_structure_arguments(validate_parser)
    validate_parser.set_defaults(func=validate_files)
    arguments.set_validator_arguments(validate_parser)

    validate_subparsers = validate_parser.add_subparsers()
    story_structure_parser = validate_subparsers.add_parser(
        "stories",
        formatter_class=argparse.ArgumentDefaultsHelpFormatter,
        parents=parents,
        help="Checks for inconsistencies in the story files.",
    )
    _append_story_structure_arguments(story_structure_parser)
    story_structure_parser.set_defaults(func=validate_stories)
    arguments.set_validator_arguments(story_structure_parser)


def _append_story_structure_arguments(parser: argparse.ArgumentParser) -> None:
    parser.add_argument(
        "--max-history",
        type=int,
        default=None,
        help="Number of turns taken into account for story structure validation.",
    )


def split_nlu_data(args: argparse.Namespace) -> None:
    """Load data from a file path and split the NLU data into test and train examples.

    Args:
        args: Commandline arguments
    """
    from rasa.shared.nlu.training_data.loading import load_data
    from rasa.shared.nlu.training_data.util import get_file_format

    data_path = rasa.cli.utils.get_validated_path(args.nlu, "nlu", DEFAULT_DATA_PATH)
    data_path = rasa.shared.data.get_nlu_directory(data_path)

    nlu_data = load_data(data_path)
    fformat = get_file_format(data_path)

    train, test = nlu_data.train_test_split(args.training_fraction, args.random_seed)

    train.persist(args.out, filename=f"training_data.{fformat}")
    test.persist(args.out, filename=f"test_data.{fformat}")


def validate_files(args: argparse.Namespace, stories_only: bool = False) -> None:
    """Validates either the story structure or the entire project.

    Args:
        args: Commandline arguments
        stories_only: If `True`, only the story structure is validated.
    """
    loop = asyncio.get_event_loop()
    file_importer = RasaFileImporter(
        domain_path=args.domain, training_data_paths=args.data
    )

    validator = loop.run_until_complete(Validator.from_importer(file_importer))

    if stories_only:
        all_good = _validate_story_structure(validator, args)
    else:
        all_good = (
            _validate_domain(validator)
            and _validate_nlu(validator, args)
            and _validate_story_structure(validator, args)
        )

    if not all_good:
        rasa.cli.utils.print_error_and_exit("Project validation completed with errors.")


def validate_stories(args: argparse.Namespace) -> None:
    """Validates that training data file content conforms to training data spec.

    Args:
        args: Commandline arguments
    """
    validate_files(args, stories_only=True)


def _validate_domain(validator: Validator) -> bool:
    return validator.verify_domain_validity()


def _validate_nlu(validator: Validator, args: argparse.Namespace) -> bool:
    return validator.verify_nlu(not args.fail_on_warnings)


def _validate_story_structure(validator: Validator, args: argparse.Namespace) -> bool:
    # Check if a valid setting for `max_history` was given
    if isinstance(args.max_history, int) and args.max_history < 1:
        raise argparse.ArgumentTypeError(
            f"The value of `--max-history {args.max_history}` is not a positive integer."
        )

    return validator.verify_story_structure(
        not args.fail_on_warnings, max_history=args.max_history
    )


def _convert_nlu_data(args: argparse.Namespace) -> None:
    from rasa.nlu.training_data.converters.nlu_markdown_to_yaml_converter import (
        NLUMarkdownToYamlConverter,
    )

    if args.format in ["json", "md"]:
        convert_training_data(args.data, args.out, args.format, args.language)
    elif args.format == "yaml":
        _convert_to_yaml(args, NLUMarkdownToYamlConverter())
    else:
        print_error_and_exit(
            "Could not recognize output format. Supported output formats: 'json', "
            "'md', 'yaml'. Specify the desired output format with '--format'."
        )


def _convert_core_data(args: argparse.Namespace) -> None:
    from rasa.core.training.converters.story_markdown_to_yaml_converter import (
        StoryMarkdownToYamlConverter,
    )

    if args.format == "yaml":
        _convert_to_yaml(args, StoryMarkdownToYamlConverter())
    else:
        print_error_and_exit(
            "Could not recognize output format. Supported output formats: "
            "'yaml'. Specify the desired output format with '--format'."
        )


def _convert_nlg_data(args: argparse.Namespace) -> None:
    from rasa.nlu.training_data.converters.nlg_markdown_to_yaml_converter import (
        NLGMarkdownToYamlConverter,
    )

    if args.format == "yaml":
        _convert_to_yaml(args, NLGMarkdownToYamlConverter())
    else:
        print_error_and_exit(
            "Could not recognize output format. Supported output formats: "
            "'yaml'. Specify the desired output format with '--format'."
        )


def _convert_to_yaml(
    args: argparse.Namespace, converter: TrainingDataConverter
) -> None:

    output = Path(args.out)
    if not os.path.exists(output):
        print_error_and_exit(
            f"The output path '{output}' doesn't exist. Please make sure to specify "
            f"an existing directory and try again."
        )

    training_data = Path(args.data)
    if not os.path.exists(training_data):
        print_error_and_exit(
            f"The training data path {training_data} doesn't exist "
            f"and will be skipped."
        )

    num_of_files_converted = 0

    if os.path.isfile(training_data):
        if _convert_file_to_yaml(training_data, output, converter):
            num_of_files_converted += 1
    elif os.path.isdir(training_data):
        for root, _, files in os.walk(training_data, followlinks=True):
            for f in sorted(files):
                source_path = Path(os.path.join(root, f))
                if _convert_file_to_yaml(source_path, output, converter):
                    num_of_files_converted += 1

    if num_of_files_converted:
        print_info(f"Converted {num_of_files_converted} file(s), saved in '{output}'.")
    else:
        print_warning(
            f"Didn't convert any files under '{training_data}' path. "
            "Did you specify the correct file/directory?"
        )


<<<<<<< HEAD
def _write_core_yaml(
    training_data_path: Path, output_path: Path, source_path: Path
) -> None:
    from rasa.shared.core.training_data.story_reader.yaml_story_reader import (
        KEY_ACTIVE_LOOP,
    )
=======
def _convert_file_to_yaml(
    source_file: Path, target_dir: Path, converter: TrainingDataConverter
) -> bool:
    """Converts a single training data file to `YAML` format.
>>>>>>> 3a10590e

    Args:
        source_file: Training data file to be converted.
        target_dir: Target directory for the converted file.
        converter: Converter to be used.

    Returns:
        `True` if file was converted, `False` otherwise.
    """
    if not is_valid_filetype(source_file):
        return False

    if converter.filter(source_file):
        converter.convert_and_write(source_file, target_dir)
        return True

    print_warning(f"Skipped file: '{source_file}'.")

    return False<|MERGE_RESOLUTION|>--- conflicted
+++ resolved
@@ -5,36 +5,12 @@
 from pathlib import Path
 from typing import List
 
-<<<<<<< HEAD
 import rasa.shared.data
-from rasa import data
 from rasa.cli.arguments import data as arguments
 import rasa.cli.utils
+from rasa.cli.utils import print_error_and_exit, print_info, print_warning
 from rasa.constants import DEFAULT_DATA_PATH
-from rasa.shared.constants import DOCS_URL_RULES
-from rasa.shared.core.training_data.story_reader.markdown_story_reader import (
-    MarkdownStoryReader,
-)
-from rasa.shared.core.training_data.story_writer.yaml_story_writer import (
-    YAMLStoryWriter,
-)
-from rasa.nlu.convert import convert_training_data
-from rasa.shared.nlu.training_data.formats.markdown import MarkdownReader
-from rasa.shared.nlu.training_data.formats.rasa_yaml import RasaYAMLWriter
-from rasa.validator import Validator
-from rasa.importers.rasa import RasaFileImporter
-=======
-import rasa.cli.utils
-from rasa import data
-from rasa.cli.arguments import data as arguments
->>>>>>> 3a10590e
-from rasa.cli.utils import (
-    print_error_and_exit,
-    print_info,
-    print_warning,
-)
-from rasa.constants import DEFAULT_DATA_PATH
-from rasa.data import is_valid_filetype
+from rasa.shared.data import is_valid_filetype
 from rasa.importers.rasa import RasaFileImporter
 from rasa.nlu.convert import convert_training_data
 from rasa.utils.converter import TrainingDataConverter
@@ -324,19 +300,10 @@
         )
 
 
-<<<<<<< HEAD
-def _write_core_yaml(
-    training_data_path: Path, output_path: Path, source_path: Path
-) -> None:
-    from rasa.shared.core.training_data.story_reader.yaml_story_reader import (
-        KEY_ACTIVE_LOOP,
-    )
-=======
 def _convert_file_to_yaml(
     source_file: Path, target_dir: Path, converter: TrainingDataConverter
 ) -> bool:
     """Converts a single training data file to `YAML` format.
->>>>>>> 3a10590e
 
     Args:
         source_file: Training data file to be converted.
