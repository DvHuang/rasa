--- conflicted
+++ resolved
@@ -184,11 +184,7 @@
 
     data_path = rasa.cli.utils.get_validated_path(data_path, "nlu", DEFAULT_DATA_PATH)
     test_data_importer = TrainingDataImporter.load_from_dict(
-<<<<<<< HEAD
-        training_data_paths=[data_path], domain_path=DEFAULT_DOMAIN_PATH
-=======
         training_data_paths=[data_path], domain_path=domain_path
->>>>>>> 8e1c7fc2
     )
     nlu_data = test_data_importer.get_nlu_data()
 
