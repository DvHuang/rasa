--- conflicted
+++ resolved
@@ -11,18 +11,11 @@
 from rasa_core.constants import (
     DOCS_BASE_URL,
     DEFAULT_REQUEST_TIMEOUT,
-<<<<<<< HEAD
-    REQUESTED_SLOT, FALLBACK_SCORE, USER_INTENT_OUT_OF_SCOPE)
+    REQUESTED_SLOT, USER_INTENT_OUT_OF_SCOPE)
 from rasa_core.events import (
     UserUtteranceReverted, UserUttered,
     ActionExecuted, Event)
 from rasa_core.utils import EndpointConfig, ClientResponseError
-=======
-    REQUESTED_SLOT, USER_INTENT_OUT_OF_SCOPE)
-from rasa_core.events import (UserUtteranceReverted, UserUttered,
-                              ActionExecuted, Event)
-from rasa_core.utils import EndpointConfig
->>>>>>> 88a4e142
 
 if typing.TYPE_CHECKING:
     from rasa_core.trackers import DialogueStateTracker
@@ -153,14 +146,8 @@
     def __init__(self, name):
         self._name = name
 
-<<<<<<< HEAD
     async def run(self, dispatcher, tracker, domain):
         """Simple run implementation uttering a (hopefully defined) template."""
-=======
-    def run(self, dispatcher, tracker, domain):
-        """Simple run implementation uttering a (hopefully defined)
-           template."""
->>>>>>> 88a4e142
 
         await dispatcher.utter_template(self.name(),
                                         tracker)
