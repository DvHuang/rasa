import asyncio
import logging
import os
import tempfile
import textwrap
import uuid
from functools import partial
from multiprocessing import Process
from typing import (
    Any, Callable, Dict, List, Optional, Text, Tuple, Union)

import numpy as np
from aiohttp import ClientError
from colorclass import Color
from sanic import Sanic, response
from sanic.exceptions import NotFound
from terminaltables import AsciiTable, SingleTable

import questionary
import rasa.cli.utils
from questionary import Choice, Form, Question
from rasa.cli import utils as cliutils
from rasa_core import constants, events, run, train, utils
from rasa_core.actions.action import ACTION_LISTEN_NAME, default_action_names
from rasa_core.channels import UserMessage
from rasa_core.channels.channel import button_to_string, element_to_string
from rasa_core.constants import (
    DEFAULT_SERVER_FORMAT, DEFAULT_SERVER_PORT, DEFAULT_SERVER_URL,
    REQUESTED_SLOT)
from rasa_core.domain import Domain
from rasa_core.events import (
    ActionExecuted, BotUttered, Event, Restarted, UserUttered)
from rasa_core.interpreter import (
    INTENT_MESSAGE_PREFIX,
    NaturalLanguageInterpreter)
from rasa_core.trackers import EventVerbosity
from rasa_core.training import visualization
from rasa_core.training.structures import Story
from rasa_core.training.visualization import (
    VISUALIZATION_TEMPLATE_PATH, visualize_neighborhood)
from rasa_core.utils import AvailableEndpoints, EndpointConfig
# noinspection PyProtectedMember
from rasa_nlu.training_data.loading import _guess_format, load_data
from rasa_nlu.training_data.message import Message

<<<<<<< HEAD
=======
from rasa_nlu.extractors.duckling_http_extractor import DucklingHTTPExtractor
from rasa_nlu.extractors.mitie_entity_extractor import MitieEntityExtractor
from rasa_nlu.extractors.spacy_entity_extractor import SpacyEntityExtractor

if TYPE_CHECKING:
    from rasa_core.agent import Agent
try:
    FileNotFoundError
except NameError:
    FileNotFoundError = IOError

>>>>>>> 8dbd1fec
# WARNING: This command line UI is using an external library
# communicating with the shell - these functions are hard to test
# automatically. If you change anything in here, please make sure to
# run the interactive learning and check if your part of the "ui"
# still works.

logger = logging.getLogger(__name__)

MAX_VISUAL_HISTORY = 3

PATHS = {"stories": "data/stories.md",
         "nlu": "data/nlu.md",
         "backup": "data/nlu_interactive.md",
         "domain": "domain.yml"}

# choose other intent, making sure this doesn't clash with an existing intent
OTHER_INTENT = uuid.uuid4().hex
OTHER_ACTION = uuid.uuid4().hex


class RestartConversation(Exception):
    """Exception used to break out the flow and restart the conversation."""
    pass


class ForkTracker(Exception):
    """Exception used to break out the flow and fork at a previous step.

    The tracker will be reset to the selected point in the past and the
    conversation will continue from there."""
    pass


class UndoLastStep(Exception):
    """Exception used to break out the flow and undo the last step.

    The last step is either the most recent user message or the most
    recent action run by the bot."""
    pass


class Abort(Exception):
    """Exception used to abort the interactive learning and exit."""
    pass


async def send_message(
    endpoint: EndpointConfig,
    sender_id: Text,
    message: Text,
    parse_data: Optional[Dict[Text, Any]] = None
) -> Dict[Text, Any]:
    """Send a user message to a conversation."""

    payload = {
        "sender": UserUttered.type_name,
        "message": message,
        "parse_data": parse_data
    }

    return await endpoint.request(json=payload,
                                  method="post",
                                  subpath="/conversations/{}/messages"
                                          "".format(sender_id))


async def request_prediction(
    endpoint: EndpointConfig,
    sender_id: Text
) -> Dict[Text, Any]:
    """Request the next action prediction from core."""

    return await endpoint.request(method="post",
                                  subpath="/conversations/{}/predict".format(
                                      sender_id))


async def retrieve_domain(endpoint: EndpointConfig) -> Dict[Text, Any]:
    """Retrieve the domain from core."""

    return await endpoint.request(method="get",
                                  subpath="/domain",
                                  headers={"Accept": "application/json"})


async def retrieve_status(endpoint: EndpointConfig) -> Dict[Text, Any]:
    """Retrieve the status from core."""

    return await endpoint.request(method="get", subpath="/status")


async def retrieve_tracker(
    endpoint: EndpointConfig,
    sender_id: Text,
    verbosity: EventVerbosity = EventVerbosity.ALL
) -> Dict[Text, Any]:
    """Retrieve a tracker from core."""

    path = "/conversations/{}/tracker?include_events={}".format(
        sender_id, verbosity.name)
    return await endpoint.request(method="get",
                                  subpath=path,
                                  headers={"Accept": "application/json"})


async def send_action(
    endpoint: EndpointConfig,
    sender_id: Text,
    action_name: Text,
    policy: Optional[Text] = None,
    confidence: Optional[float] = None,
    is_new_action: bool = False
) -> Dict[Text, Any]:
    """Log an action to a conversation."""

    payload = ActionExecuted(action_name, policy, confidence).as_dict()

    subpath = "/conversations/{}/execute".format(sender_id)

    try:
        return await endpoint.request(json=payload,
                                      method="post",
                                      subpath=subpath)
    except ClientError:
        if is_new_action:
            warning_questions = questionary.confirm(
                "WARNING: You have created a new action: '{}', "
                "which was not successfully executed. "
                "If this action does not return any events, "
                "you do not need to do anything. "
                "If this is a custom action which returns events, "
                "you are recommended to implement this action "
                "in your action server and try again."
                "".format(action_name))
            await _ask_questions(warning_questions, sender_id, endpoint)

            payload = ActionExecuted(action_name).as_dict()

            return await send_event(endpoint, sender_id, payload)
        else:
            logger.error("failed to execute action!")
            raise


async def send_event(
    endpoint: EndpointConfig,
    sender_id: Text,
    evt: Dict[Text, Any]
) -> Dict[Text, Any]:
    """Log an event to a conversation."""

    subpath = "/conversations/{}/tracker/events".format(sender_id)

    return await endpoint.request(json=evt,
                                  method="post",
                                  subpath=subpath)


async def replace_events(
    endpoint: EndpointConfig,
    sender_id: Text,
    evts: List[Dict[Text, Any]]
) -> Dict[Text, Any]:
    """Replace all the events of a conversation with the provided ones."""

    subpath = "/conversations/{}/tracker/events".format(sender_id)

    return await endpoint.request(json=evts,
                                  method="put",
                                  subpath=subpath)


async def send_finetune(
    endpoint: EndpointConfig,
    evts: List[Dict[Text, Any]]
) -> Dict[Text, Any]:
    """Finetune a core model on the provided additional training samples."""

    return await endpoint.request(json=evts,
                                  method="post",
                                  subpath="/finetune")


def format_bot_output(
    message: Dict[Text, Any]
) -> Text:
    """Format a bot response to be displayed in the history table."""

    # First, add text to output
    output = message.get("text") or ""

    # Then, append all additional items
    data = message.get("data", {})
    if not data:
        return output

    if data.get("image"):
        output += "\nImage: " + data.get("image")

    if data.get("attachment"):
        output += "\nAttachment: " + data.get("attachment")

    if data.get("buttons"):
        output += "\nButtons:"
        for idx, button in enumerate(data.get("buttons")):
            button_str = button_to_string(button, idx)
            output += "\n" + button_str

    if data.get("elements"):
        output += "\nElements:"
        for idx, element in enumerate(data.get("elements")):
            element_str = element_to_string(element, idx)
            output += "\n" + element_str
    return output


def latest_user_message(
    evts: List[Dict[Text, Any]]
) -> Optional[Dict[Text, Any]]:
    """Return most recent user message."""

    for i, e in enumerate(reversed(evts)):
        if e.get("event") == UserUttered.type_name:
            return e
    return None


def all_events_before_latest_user_msg(
    evts: List[Dict[Text, Any]]
) -> List[Dict[Text, Any]]:
    """Return all events that happened before the most recent user message."""

    for i, e in enumerate(reversed(evts)):
        if e.get("event") == UserUttered.type_name:
            return evts[:-(i + 1)]
    return evts


async def _ask_questions(
    questions: Union[Form, Question],
    sender_id: Text,
    endpoint: EndpointConfig,
    is_abort: Callable[[Dict[Text, Any]], bool] = lambda x: False
) -> Any:
    """Ask the user a question, if Ctrl-C is pressed provide user with menu."""

    should_retry = True
    answers = {}

    while should_retry:
        answers = questions.ask()
        if answers is None or is_abort(answers):
            should_retry = await _ask_if_quit(sender_id, endpoint)
        else:
            should_retry = False
    return answers


def _selection_choices_from_intent_prediction(
    predictions: List[Dict[Text, Any]]
) -> List[Dict[Text, Text]]:
    """"Given a list of ML predictions create a UI choice list."""

    sorted_intents = sorted(predictions,
                            key=lambda k: (-k['confidence'], k['name']))

    choices = []
    for p in sorted_intents:
        name_with_confidence = "{:03.2f} {:40}".format(p.get("confidence"),
                                                       p.get("name"))
        choice = {
            "name": name_with_confidence,
            "value": p.get("name")
        }
        choices.append(choice)

    return choices


async def _request_free_text_intent(
    sender_id: Text,
    endpoint: EndpointConfig
) -> Text:
    question = questionary.text("Please type the intent name")
    return await _ask_questions(question, sender_id, endpoint)


async def _request_free_text_action(
    sender_id: Text,
    endpoint: EndpointConfig
) -> Text:
    question = questionary.text("Please type the action name")
    return await _ask_questions(question, sender_id, endpoint)


async def _request_selection_from_intent_list(
    intent_list: List[Dict[Text, Text]],
    sender_id: Text,
    endpoint: EndpointConfig
) -> Text:
    question = questionary.select("What intent is it?", choices=intent_list)
    return await _ask_questions(question, sender_id, endpoint)


async def _request_fork_point_from_list(
    forks: List[Dict[Text, Text]],
    sender_id: Text,
    endpoint: EndpointConfig
) -> Text:
    question = questionary.select(
        "Before which user message do you want to fork?",
        choices=forks)
    return await _ask_questions(question, sender_id, endpoint)


async def _request_fork_from_user(
    sender_id,
    endpoint
) -> Optional[List[Dict[Text, Any]]]:
    """Take in a conversation and ask at which point to fork the conversation.

    Returns the list of events that should be kept. Forking means, the
    conversation will be reset and continued from this previous point."""

    tracker = await retrieve_tracker(endpoint, sender_id,
                                     EventVerbosity.AFTER_RESTART)

    choices = []
    for i, e in enumerate(tracker.get("events", [])):
        if e.get("event") == UserUttered.type_name:
            choices.append({"name": e.get("text"), "value": i})

    fork_idx = await _request_fork_point_from_list(list(reversed(choices)),
                                                   sender_id,
                                                   endpoint)

    if fork_idx is not None:
        return tracker.get("events", [])[:int(fork_idx)]
    else:
        return None


async def _request_intent_from_user(
    latest_message,
    intents,
    sender_id,
    endpoint
) -> Dict[Text, Any]:
    """Take in latest message and ask which intent it should have been.

    Returns the intent dict that has been selected by the user."""

    predictions = latest_message.get("parse_data",
                                     {}).get("intent_ranking", [])

    predicted_intents = {p["name"] for p in predictions}

    for i in intents:
        if i not in predicted_intents:
            predictions.append({"name": i, "confidence": 0.0})

    # convert intents to ui list and add <other> as a free text alternative
    choices = ([{"name": "<create_new_intent>", "value": OTHER_INTENT}] +
               _selection_choices_from_intent_prediction(predictions))

    intent_name = await _request_selection_from_intent_list(choices,
                                                            sender_id,
                                                            endpoint)

    if intent_name == OTHER_INTENT:
        intent_name = await _request_free_text_intent(sender_id, endpoint)
        return {"name": intent_name, "confidence": 1.0}
    # returns the selected intent with the original probability value
    return next((x for x in predictions if x["name"] == intent_name), None)


async def _print_history(sender_id: Text, endpoint: EndpointConfig) -> None:
    """Print information about the conversation for the user."""

    tracker_dump = await retrieve_tracker(endpoint, sender_id,
                                          EventVerbosity.AFTER_RESTART)
    evts = tracker_dump.get("events", [])

    table = _chat_history_table(evts)
    slot_strs = _slot_history(tracker_dump)

    print("------")
    print("Chat History\n")
    print(table)

    if slot_strs:
        print("\n")
        print("Current slots: \n\t{}\n".format(", ".join(slot_strs)))

    print("------")


def _chat_history_table(evts: List[Dict[Text, Any]]) -> Text:
    """Create a table containing bot and user messages.

    Also includes additional information, like any events and
    prediction probabilities."""

    def wrap(txt, max_width):
        return "\n".join(textwrap.wrap(txt, max_width,
                                       replace_whitespace=False))

    def colored(txt, color):
        return "{" + color + "}" + txt + "{/" + color + "}"

    def format_user_msg(user_evt, max_width):
        _parsed = user_evt.get('parse_data', {})
        _intent = _parsed.get('intent', {}).get("name")
        _confidence = _parsed.get('intent', {}).get("confidence", 1.0)
        _md = _as_md_message(_parsed)

        _lines = [
            colored(wrap(_md, max_width), "hired"),
            "intent: {} {:03.2f}".format(_intent, _confidence)
        ]
        return "\n".join(_lines)

    def bot_width(_table: AsciiTable) -> int:
        return _table.column_max_width(1)

    def user_width(_table: AsciiTable) -> int:
        return _table.column_max_width(3)

    def add_bot_cell(data, cell):
        data.append([len(data), Color(cell), "", ""])

    def add_user_cell(data, cell):
        data.append([len(data), "", "", Color(cell)])

    # prints the historical interactions between the bot and the user,
    # to help with correctly identifying the action
    table_data = [
        ["#  ",
         Color(colored('Bot      ', 'autoblue')),
         "  ",
         Color(colored('You       ', 'hired'))],
    ]

    table = SingleTable(table_data, 'Chat History')

    bot_column = []
    for idx, evt in enumerate(evts):
        if evt.get("event") == ActionExecuted.type_name:
            bot_column.append(colored(evt['name'], 'autocyan'))
            if evt['confidence'] is not None:
                bot_column[-1] += (
                    colored(" {:03.2f}".format(evt['confidence']),
                            'autowhite'))

        elif evt.get("event") == UserUttered.type_name:
            if bot_column:
                text = "\n".join(bot_column)
                add_bot_cell(table_data, text)
                bot_column = []

            msg = format_user_msg(evt, user_width(table))
            add_user_cell(table_data, msg)

        elif evt.get("event") == BotUttered.type_name:
            wrapped = wrap(format_bot_output(evt), bot_width(table))
            bot_column.append(colored(wrapped, 'autoblue'))

        else:
            e = Event.from_parameters(evt)
            if e.as_story_string():
                bot_column.append(wrap(e.as_story_string(), bot_width(table)))

    if bot_column:
        text = "\n".join(bot_column)
        add_bot_cell(table_data, text)

    table.inner_heading_row_border = False
    table.inner_row_border = True
    table.inner_column_border = False
    table.outer_border = False
    table.justify_columns = {0: 'left', 1: 'left', 2: 'center', 3: 'right'}

    return table.table


def _slot_history(tracker_dump: Dict[Text, Any]) -> List[Text]:
    """Create an array of slot representations to be displayed."""

    slot_strs = []
    for k, s in tracker_dump.get("slots").items():
        colored_value = cliutils.wrap_with_color(str(s),
                                                 rasa.cli.utils.bcolors.WARNING)
        slot_strs.append("{}: {}".format(k, colored_value))
    return slot_strs


async def _write_data_to_file(sender_id: Text, endpoint: EndpointConfig):
    """Write stories and nlu data to file."""

    story_path, nlu_path, domain_path = _request_export_info()

    tracker = await retrieve_tracker(endpoint, sender_id)
    evts = tracker.get("events", [])

    await _write_stories_to_file(story_path, evts)
    await _write_nlu_to_file(nlu_path, evts)
    await _write_domain_to_file(domain_path, evts, endpoint)

    logger.info("Successfully wrote stories and NLU data")


async def _ask_if_quit(sender_id: Text, endpoint: EndpointConfig) -> bool:
    """Display the exit menu.

    Return `True` if the previous question should be retried."""

    answer = questionary.select(
        message="Do you want to stop?",
        choices=[Choice("Continue", "continue"),
                 Choice("Undo Last", "undo"),
                 Choice("Fork", "fork"),
                 Choice("Start Fresh", "restart"),
                 Choice("Export & Quit", "quit")]).ask()

    if not answer or answer == "quit":
        # this is also the default answer if the user presses Ctrl-C
        await _write_data_to_file(sender_id, endpoint)
        raise Abort()
    elif answer == "continue":
        # in this case we will just return, and the original
        # question will get asked again
        return True
    elif answer == "undo":
        raise UndoLastStep()
    elif answer == "fork":
        raise ForkTracker()
    elif answer == "restart":
        raise RestartConversation()


async def _request_action_from_user(
    predictions: List[Dict[Text, Any]],
    sender_id: Text, endpoint: EndpointConfig
) -> (Text, bool):
    """Ask the user to correct an action prediction."""

    await _print_history(sender_id, endpoint)

    choices = [{"name": "{:03.2f} {:40}".format(a.get("score"),
                                                a.get("action")),
                "value": a.get("action")}
               for a in predictions]

    choices = ([{"name": "<create new action>", "value": OTHER_ACTION}] +
               choices)
    question = questionary.select("What is the next action of the bot?",
                                  choices)

    action_name = await _ask_questions(question, sender_id, endpoint)
    is_new_action = action_name == OTHER_ACTION

    if is_new_action:
        action_name = await _request_free_text_action(sender_id, endpoint)
    print("Thanks! The bot will now run {}.\n".format(action_name))
    return action_name, is_new_action


def _request_export_info() -> Tuple[Text, Text, Text]:
    """Request file path and export stories & nlu data to that path"""

    # export training data and quit
    questions = questionary.form(
        export_stories=questionary.text(
            message="Export stories to (if file exists, this "
                    "will append the stories)",
            default=PATHS["stories"]),
        export_nlu=questionary.text(
            message="Export NLU data to (if file exists, this will "
                    "merge learned data with previous training examples)",
            default=PATHS["nlu"]),
        export_domain=questionary.text(
            message="Export domain file to (if file exists, this "
                    "will be overwritten)",
            default=PATHS["domain"]),
    )

    answers = questions.ask()
    if not answers:
        raise Abort()

    return (answers["export_stories"],
            answers["export_nlu"],
            answers["export_domain"])


def _split_conversation_at_restarts(
    evts: List[Dict[Text, Any]]
) -> List[List[Dict[Text, Any]]]:
    """Split a conversation at restart events.

    Returns an array of event lists, without the restart events."""

    sub_conversations = []
    current = []
    for e in evts:
        if e.get("event") == "restart":
            if current:
                sub_conversations.append(current)
            current = []
        else:
            current.append(e)

    if current:
        sub_conversations.append(current)

    return sub_conversations


def _collect_messages(evts: List[Dict[Text, Any]]) -> List[Message]:
    """Collect the message text and parsed data from the UserMessage events
    into a list"""

    msgs = []

    for evt in evts:
        if evt.get("event") == UserUttered.type_name:
            data = evt.get("parse_data")

            for entity in data.get("entities", []):

                excluded_extractors = [
                    DucklingHTTPExtractor.__name__,
                    SpacyEntityExtractor.__name__,
                    MitieEntityExtractor.__name__
                ]
                logger.debug("Exclude entity marking of following extractors"
                             " {} when writing nlu data "
                             "to file.".format(excluded_extractors))

                if entity.get("extractor") in excluded_extractors:
                    data["entities"].remove(entity)

            msg = Message.build(data["text"], data["intent"]["name"],
                                data["entities"])
            msgs.append(msg)

    return msgs


def _collect_actions(evts: List[Dict[Text, Any]]) -> List[Dict[Text, Any]]:
    """Collect all the `ActionExecuted` events into a list."""

    return [evt
            for evt in evts
            if evt.get("event") == ActionExecuted.type_name]


async def _write_stories_to_file(
    export_story_path: Text,
    evts: List[Dict[Text, Any]]
) -> None:
    """Write the conversation of the sender_id to the file paths."""

    sub_conversations = _split_conversation_at_restarts(evts)

    with open(export_story_path, 'a', encoding="utf-8") as f:
        for conversation in sub_conversations:
            parsed_events = events.deserialise_events(conversation)
            s = Story.from_events(parsed_events)
            f.write(s.as_story_string(flat=True) + "\n")


async def _write_nlu_to_file(
    export_nlu_path: Text,
    evts: List[Dict[Text, Any]]
) -> None:
    """Write the nlu data of the sender_id to the file paths."""
    from rasa_nlu.training_data import TrainingData

    msgs = _collect_messages(evts)

    # noinspection PyBroadException
    try:
        previous_examples = load_data(export_nlu_path)
    except Exception as e:
        logger.exception("An exception occurred while trying to load the "
                         "NLU data.")

        export_nlu_path = questionary.text(
            message="Could not load existing NLU data, please "
                    "specify where to store NLU data learned in "
                    "this session (this will overwrite any "
                    "existing file). {}".format(str(e)),
            default=PATHS["backup"]).ask()

        if export_nlu_path is None:
            return

        previous_examples = TrainingData()

    nlu_data = previous_examples.merge(TrainingData(msgs))

    # need to guess the format of the file before opening it to avoid a read
    # in a write
    if _guess_format(export_nlu_path) in {"md", "unk"}:
        fformat = "md"
    else:
        fformat = "json"

    with open(export_nlu_path, 'w', encoding="utf-8") as f:
        if fformat == "md":
            f.write(nlu_data.as_markdown())
        else:
            f.write(nlu_data.as_json())


def _entities_from_messages(messages):
    """Return all entities that occur in atleast one of the messages."""
    return list({e["entity"]
                 for m in messages
                 for e in m.data.get("entities", [])})


def _intents_from_messages(messages):
    """Return all intents that occur in at least one of the messages."""

    # set of distinct intents
    intents = {m.data["intent"]
               for m in messages
               if "intent" in m.data}

    return [{i: {"use_entities": True}} for i in intents]


async def _write_domain_to_file(
    domain_path: Text,
    evts: List[Dict[Text, Any]],
    endpoint: EndpointConfig
) -> None:
    """Write an updated domain file to the file path."""

    domain = await retrieve_domain(endpoint)
    old_domain = Domain.from_dict(domain)

    messages = _collect_messages(evts)
    actions = _collect_actions(evts)

    # TODO for now there is no way to distinguish between action and form
    intent_properties = Domain.collect_intent_properties(
        _intents_from_messages(messages))

    collected_actions = list({e["name"]
                              for e in actions
                              if e["name"] not in default_action_names()})

    new_domain = Domain(
        intent_properties=intent_properties,
        entities=_entities_from_messages(messages),
        slots=[],
        templates={},
        action_names=collected_actions,
        form_names=[])

    old_domain.merge(new_domain).persist_clean(domain_path)


async def _predict_till_next_listen(endpoint: EndpointConfig,
                                    sender_id: Text,
                                    finetune: bool,
                                    sender_ids: List[Text],
                                    plot_file: Optional[Text]
                                    ) -> None:
    """Predict and validate actions until we need to wait for a user msg."""

    listen = False
    while not listen:
        result = await request_prediction(endpoint, sender_id)
        predictions = result.get("scores")
        probabilities = [prediction["score"] for prediction in predictions]
        pred_out = int(np.argmax(probabilities))
        action_name = predictions[pred_out].get("action")
        policy = result.get("policy")
        confidence = result.get("confidence")

        await _print_history(sender_id, endpoint)
        await _plot_trackers(sender_ids, plot_file, endpoint,
                             unconfirmed=[ActionExecuted(action_name)])

        listen = await _validate_action(action_name, policy, confidence,
                                        predictions, endpoint, sender_id,
                                        finetune=finetune)

        await _plot_trackers(sender_ids, plot_file, endpoint)


async def _correct_wrong_nlu(corrected_nlu: Dict[Text, Any],
                             evts: List[Dict[Text, Any]],
                             endpoint: EndpointConfig,
                             sender_id: Text
                             ) -> None:
    """A wrong NLU prediction got corrected, update core's tracker."""

    latest_message = latest_user_message(evts)
    corrected_events = all_events_before_latest_user_msg(evts)

    latest_message["parse_data"] = corrected_nlu

    await replace_events(endpoint, sender_id, corrected_events)

    await send_message(endpoint, sender_id, latest_message.get("text"),
                       latest_message.get("parse_data"))


async def _correct_wrong_action(corrected_action: Text,
                                endpoint: EndpointConfig,
                                sender_id: Text,
                                finetune: bool = False,
                                is_new_action: bool = False
                                ) -> None:
    """A wrong action prediction got corrected, update core's tracker."""

    result = await send_action(endpoint,
                               sender_id,
                               corrected_action,
                               is_new_action=is_new_action)

    if finetune:
        await send_finetune(endpoint,
                            result.get("tracker", {}).get("events", []))


def _form_is_rejected(action_name, tracker):
    """Check if the form got rejected with the most recent action name."""
    return (tracker.get('active_form', {}).get('name') and
            action_name != tracker['active_form']['name'] and
            action_name != ACTION_LISTEN_NAME)


def _form_is_restored(action_name, tracker):
    """Check whether the form is called again after it was rejected."""
    return (tracker.get('active_form', {}).get('rejected') and
            tracker.get('latest_action_name') == ACTION_LISTEN_NAME and
            action_name == tracker.get('active_form', {}).get('name'))


async def _confirm_form_validation(action_name, tracker, endpoint, sender_id):
    """Ask a user whether an input for a form should be validated.

    Previous to this call, the active form was chosen after it was rejected."""

    requested_slot = tracker.get("slots", {}).get(REQUESTED_SLOT)

    validation_questions = questionary.confirm(
        "Should '{}' validate user input to fill "
        "the slot '{}'?".format(action_name, requested_slot))
    validate_input = await _ask_questions(validation_questions, sender_id,
                                          endpoint)

    if not validate_input:
        # notify form action to skip validation
        await send_event(endpoint, sender_id,
                         {"event": "form_validation", "validate": False})

    elif not tracker.get('active_form', {}).get('validate'):
        # handle contradiction with learned behaviour
        warning_question = questionary.confirm(
            "ERROR: FormPolicy predicted no form validation "
            "based on previous training stories. "
            "Make sure to remove contradictory stories "
            "from training data. "
            "Otherwise predicting no form validation "
            "will not work as expected.")

        await _ask_questions(warning_question, sender_id, endpoint)
        # notify form action to validate an input
        await send_event(endpoint, sender_id,
                         {"event": "form_validation", "validate": True})


async def _validate_action(action_name: Text,
                           policy: Text,
                           confidence: float,
                           predictions: List[Dict[Text, Any]],
                           endpoint: EndpointConfig,
                           sender_id: Text,
                           finetune: bool = False
                           ) -> bool:
    """Query the user to validate if an action prediction is correct.

    Returns `True` if the prediction is correct, `False` otherwise."""

    question = questionary.confirm(
        "The bot wants to run '{}', correct?".format(action_name))

    is_correct = await _ask_questions(question, sender_id, endpoint)

    if not is_correct:
        action_name, is_new_action = await _request_action_from_user(
            predictions, sender_id, endpoint)
    else:
        is_new_action = False

    tracker = await retrieve_tracker(endpoint, sender_id,
                                     EventVerbosity.AFTER_RESTART)

    if _form_is_rejected(action_name, tracker):
        # notify the tracker that form was rejected
        await send_event(endpoint, sender_id,
                         {"event": "action_execution_rejected",
                          "name": tracker['active_form']['name']})

    elif _form_is_restored(action_name, tracker):
        await _confirm_form_validation(action_name, tracker, endpoint,
                                       sender_id)

    if not is_correct:
        await _correct_wrong_action(action_name, endpoint, sender_id,
                                    finetune=finetune,
                                    is_new_action=is_new_action)
    else:
        await send_action(endpoint, sender_id, action_name, policy, confidence)

    return action_name == ACTION_LISTEN_NAME


def _as_md_message(parse_data: Dict[Text, Any]) -> Text:
    """Display the parse data of a message in markdown format."""
    from rasa_nlu.training_data.formats import MarkdownWriter

    if parse_data.get("text", "").startswith(INTENT_MESSAGE_PREFIX):
        return parse_data.get("text")

    if not parse_data.get("entities"):
        parse_data["entities"] = []
    # noinspection PyProtectedMember
    return MarkdownWriter()._generate_message_md(parse_data)


def _validate_user_regex(latest_message: Dict[Text, Any],
                         intents: List[Text]) -> bool:
    """Validate if a users message input is correct.

    This assumes the user entered an intent directly, e.g. using
    `/greet`. Return `True` if the intent is a known one."""

    parse_data = latest_message.get("parse_data", {})
    intent = parse_data.get("intent", {}).get("name")

    if intent in intents:
        return True
    else:
        return False


async def _validate_user_text(latest_message: Dict[Text, Any],
                              endpoint: EndpointConfig, sender_id: Text
                              ) -> bool:
    """Validate a user message input as free text.

    This assumes the user message is a text message (so NOT `/greet`)."""

    parse_data = latest_message.get("parse_data", {})
    text = _as_md_message(parse_data)
    intent = parse_data.get("intent", {}).get("name")
    entities = parse_data.get("entities", [])
    if entities:
        message = ("Is the intent '{}' correct for '{}' and are "
                   "all entities labeled correctly?"
                   .format(text, intent))
    else:
        message = ("Your NLU model classified '{}' with intent '{}'"
                   " and there are no entities, is this correct?"
                   .format(text, intent))

    if intent is None:
        print("The NLU classification for '{}' returned '{}'"
              "".format(text, intent))
        return False
    else:
        question = questionary.confirm(message)

        return await _ask_questions(question, sender_id, endpoint)


async def _validate_nlu(intents: List[Text],
                        endpoint: EndpointConfig,
                        sender_id: Text) -> None:
    """Validate if a user message, either text or intent is correct.

    If the prediction of the latest user message is incorrect,
    the tracker will be corrected with the correct intent / entities."""

    tracker = await retrieve_tracker(endpoint, sender_id,
                                     EventVerbosity.AFTER_RESTART)

    latest_message = latest_user_message(tracker.get("events", []))

    if latest_message.get("text").startswith(INTENT_MESSAGE_PREFIX):
        valid = _validate_user_regex(latest_message, intents)
    else:
        valid = await _validate_user_text(latest_message, endpoint, sender_id)

    if not valid:
        corrected_intent = await _request_intent_from_user(latest_message,
                                                           intents,
                                                           sender_id, endpoint)
        evts = tracker.get("events", [])

        entities = await _correct_entities(latest_message, endpoint, sender_id)
        corrected_nlu = {
            "intent": corrected_intent,
            "entities": entities,
            "text": latest_message.get("text")
        }

        await _correct_wrong_nlu(corrected_nlu, evts, endpoint, sender_id)


<<<<<<< HEAD
async def _correct_entities(latest_message: Dict[Text, Any],
                            endpoint: EndpointConfig,
                            sender_id: Text) -> Dict[Text, Any]:
=======
def _correct_entities(latest_message: Dict[Text, Any],
                      endpoint: EndpointConfig,
                      sender_id: Text) -> List[Dict[Text, Any]]:
>>>>>>> 8dbd1fec
    """Validate the entities of a user message.

    Returns the corrected entities"""
    from rasa_nlu.training_data.formats import MarkdownReader

    parse_original = latest_message.get("parse_data", {})
    entity_str = _as_md_message(parse_original)
    question = questionary.text(
        "Please mark the entities using [value](type) notation",
        default=entity_str)

    annotation = await _ask_questions(question, sender_id, endpoint)
    # noinspection PyProtectedMember
    parse_annotated = MarkdownReader()._parse_training_example(annotation)

    corrected_entities = _merge_annotated_and_original_entities(
        parse_annotated, parse_original)

    return corrected_entities


def _merge_annotated_and_original_entities(parse_annotated, parse_original):
    # overwrite entities which have already been
    # annotated in the original annotation to preserve
    # additional entity parser information
    entities = parse_annotated.get("entities", [])[:]
    for i, entity in enumerate(entities):
        for original_entity in parse_original.get("entities", []):
            if _is_same_entity_annotation(entity, original_entity):
                entities[i] = original_entity
                break
    return entities


def _is_same_entity_annotation(entity, other):
    return (entity['value'] == other['value'] and
            entity['entity'] == other['entity'])


async def _enter_user_message(sender_id: Text,
                              endpoint: EndpointConfig) -> None:
    """Request a new message from the user."""

    question = questionary.text("Your input ->")

    message = await _ask_questions(question, sender_id, endpoint,
                                   lambda a: not a)

    if message == constants.USER_INTENT_RESTART:
        raise RestartConversation()

    await send_message(endpoint, sender_id, message)


async def is_listening_for_message(sender_id: Text,
                                   endpoint: EndpointConfig) -> bool:
    """Check if the conversation is in need for a user message."""

    tracker = await retrieve_tracker(endpoint, sender_id,
                                     EventVerbosity.APPLIED)

    for i, e in enumerate(reversed(tracker.get("events", []))):
        if e.get("event") == UserUttered.type_name:
            return False
        elif e.get("event") == ActionExecuted.type_name:
            return e.get("name") == ACTION_LISTEN_NAME
    return False


async def _undo_latest(sender_id: Text,
                       endpoint: EndpointConfig) -> None:
    """Undo either the latest bot action or user message, whatever is last."""

    tracker = await retrieve_tracker(endpoint, sender_id, EventVerbosity.ALL)

    cutoff_index = None
    for i, e in enumerate(reversed(tracker.get("events", []))):
        if e.get("event") in {ActionExecuted.type_name, UserUttered.type_name}:
            cutoff_index = i
            break
        elif e.get("event") == Restarted.type_name:
            break

    if cutoff_index is not None:
        events_to_keep = tracker["events"][:-(cutoff_index + 1)]

        # reset the events of the conversation to the events before
        # the most recent bot or user event
        await replace_events(endpoint, sender_id, events_to_keep)


async def _fetch_events(sender_ids: List[Union[Text, List[Event]]],
                        endpoint: EndpointConfig
                        ) -> List[List[Event]]:
    """Retrieve all event trackers from the endpoint for all sender ids."""

    event_sequences = []
    for sender_id in sender_ids:
        if isinstance(sender_id, str):
            tracker = await retrieve_tracker(endpoint, sender_id)
            evts = tracker.get("events", [])

            for conversation in _split_conversation_at_restarts(evts):
                parsed_events = events.deserialise_events(conversation)
                event_sequences.append(parsed_events)
        else:
            event_sequences.append(sender_id)
    return event_sequences


async def _plot_trackers(sender_ids: List[Union[Text, List[Event]]],
                         output_file: Optional[Text],
                         endpoint: EndpointConfig,
                         unconfirmed: Optional[List[Event]] = None
                         ):
    """Create a plot of the trackers of the passed sender ids.

    This assumes that the last sender id is the conversation we are currently
    working on. If there are events that are not part of this active tracker
    yet, they can be passed as part of `unconfirmed`. They will be appended
    to the currently active conversation."""

    if not output_file or not sender_ids:
        # if there is no output file provided, we are going to skip plotting
        # same happens if there are no sender ids
        return None

    event_sequences = await _fetch_events(sender_ids, endpoint)

    if unconfirmed:
        event_sequences[-1].extend(unconfirmed)

    graph = await visualize_neighborhood(event_sequences[-1],
                                         event_sequences,
                                         output_file=None,
                                         max_history=2)

    from networkx.drawing.nx_pydot import write_dot
    write_dot(graph, output_file)


def _print_help(skip_visualization: bool) -> None:
    """Print some initial help message for the user."""

    if not skip_visualization:
        visualization_url = DEFAULT_SERVER_FORMAT.format(
            DEFAULT_SERVER_PORT + 1)
        visualization_help = ("Visualisation at {}/visualization.html."
                              "".format(visualization_url))
    else:
        visualization_help = ""

    rasa.cli.utils.print_success("Bot loaded. {}\n"
                                 "Type a message and press enter "
                                 "(press 'Ctr-c' to exit). "
                                 "".format(visualization_help))


async def record_messages(endpoint: EndpointConfig,
                          sender_id: Text = UserMessage.DEFAULT_SENDER_ID,
                          max_message_limit: Optional[int] = None,
                          finetune: bool = False,
                          stories: Optional[Text] = None,
                          skip_visualization: bool = False
                          ):
    """Read messages from the command line and print bot responses."""

    from rasa_core import training

    try:
        _print_help(skip_visualization)

        try:
            domain = await retrieve_domain(endpoint)
        except ClientError:
            logger.exception("Failed to connect to Rasa Core server at '{}'. "
                             "Is the server running?".format(endpoint.url))
            return

        trackers = await training.load_data(stories, Domain.from_dict(domain),
                                            augmentation_factor=0,
                                            use_story_concatenation=False,
                                            )

        intents = [next(iter(i)) for i in (domain.get("intents") or [])]

        num_messages = 0
        sender_ids = [t.events for t in trackers] + [sender_id]

        if not skip_visualization:
            plot_file = "story_graph.dot"
            await _plot_trackers(sender_ids, plot_file, endpoint)
        else:
            plot_file = None

        while not utils.is_limit_reached(num_messages, max_message_limit):
            try:
                if await is_listening_for_message(sender_id, endpoint):
                    await _enter_user_message(sender_id, endpoint)
                    await _validate_nlu(intents, endpoint, sender_id)
                await _predict_till_next_listen(endpoint, sender_id,
                                                finetune, sender_ids, plot_file)

                num_messages += 1
            except RestartConversation:
                await send_event(endpoint, sender_id,
                                 Restarted().as_dict())

                await send_event(endpoint, sender_id,
                                 ActionExecuted(ACTION_LISTEN_NAME).as_dict())

                logger.info("Restarted conversation, starting a new one.")
            except UndoLastStep:
                await _undo_latest(sender_id, endpoint)
                await _print_history(sender_id, endpoint)
            except ForkTracker:
                await _print_history(sender_id, endpoint)

                evts_fork = await _request_fork_from_user(sender_id, endpoint)

                await send_event(endpoint, sender_id,
                                 Restarted().as_dict())

                if evts_fork:
                    for evt in evts_fork:
                        await send_event(endpoint, sender_id, evt)
                logger.info("Restarted conversation at fork.")

                await _print_history(sender_id, endpoint)
                await _plot_trackers(sender_ids, plot_file, endpoint)

    except Abort:
        return
    except Exception:
        logger.exception("An exception occurred while recording messages.")
        raise


def _serve_application(app, stories, finetune, skip_visualization):
    """Start a core server and attach the interactive learning IO."""

    endpoint = EndpointConfig(url=DEFAULT_SERVER_URL)

    async def run_interactive_io(running_app: Sanic):
        """Small wrapper to shut down the server once cmd io is done."""

        await record_messages(
            endpoint=endpoint,
            stories=stories,
            finetune=finetune,
            skip_visualization=skip_visualization,
            sender_id=uuid.uuid4().hex)

        logger.info("Killing Sanic server now.")

        running_app.stop()  # kill the sanic server

    app.add_task(run_interactive_io)
    app.run(host='0.0.0.0', port=DEFAULT_SERVER_PORT, access_log=True)

    return app


def start_visualization(image_path: Text = None) -> None:
    """Add routes to serve the conversation visualization files."""

    app = Sanic(__name__)

    # noinspection PyUnusedLocal
    @app.exception(NotFound)
    async def ignore_404s(request, exception):
        return response.text("Not found", status=404)

    # noinspection PyUnusedLocal
    @app.route(VISUALIZATION_TEMPLATE_PATH, methods=["GET"])
    def visualisation_html(request):
        return response.file(visualization.visualization_html_path())

    # noinspection PyUnusedLocal
    @app.route("/visualization.dot", methods=["GET"])
    def visualisation_png(request):
        try:
            headers = {'Cache-Control': "no-cache"}
            return response.file(os.path.abspath(image_path), headers=headers)
        except FileNotFoundError:
            return response.text("", 404)

    app.run(host='0.0.0.0', port=DEFAULT_SERVER_PORT + 1, access_log=False)


# noinspection PyUnusedLocal
async def train_agent_on_start(args, endpoints, additional_arguments, app,
                               loop):

    _interpreter = NaturalLanguageInterpreter.create(args.get("nlu"),
                                                     endpoints.nlu)

    model_directory = args.get("out", tempfile.mkdtemp(suffix="_core_model"))

    _agent = await train(args.get("domain"),
                         args.get("stories"),
                         model_directory,
                         _interpreter,
                         endpoints,
                         args.get("dump_stories"),
                         args.get("config")[0],
                         None,
                         additional_arguments)
    app.agent = _agent


async def wait_til_server_is_running(endpoint,
                                     max_retries=30,
                                     sleep_between_retries=1):
    """Try to reach the server, retry a couple of times and sleep in between."""

    while max_retries:
        try:
            r = await retrieve_status(endpoint)
            logger.info("Reached core: {}".format(r))
            if not r.get("is_ready"):
                # server did not finish loading the agent yet
                # in this case, we need to wait till the model trained
                # so we might be sleeping for a while...
                await asyncio.sleep(sleep_between_retries)
                continue
            else:
                # server is ready to go
                return True
        except ClientError:
            max_retries -= 1
            if max_retries:
                await asyncio.sleep(sleep_between_retries)

    return False


def run_interactive_learning(stories: Text = None,
                             finetune: bool = False,
                             skip_visualization: bool = False,
                             server_args: Dict[Text, Any] = None,
                             additional_arguments: Dict[Text, Any] = None
                             ):
    """Start the interactive learning with the model of the agent."""

    server_args = server_args or {}

    if not skip_visualization:
        p = Process(target=start_visualization, args=("story_graph.dot",))
        p.deamon = True
        p.start()
    else:
        p = None

    app = run.configure_app(enable_api=True)
    endpoints = AvailableEndpoints.read_endpoints(server_args.get("endpoints"))

    # before_server_start handlers make sure the agent is loaded before the
    # interactive learning IO starts
    if server_args.get("core"):
        app.register_listener(
            partial(run.load_agent_on_start, server_args.get("core"),
                    endpoints, server_args.get("nlu")),
            'before_server_start')
    else:
        app.register_listener(
            partial(train_agent_on_start, server_args, endpoints,
                    additional_arguments),
            'before_server_start')

    _serve_application(app, stories, finetune, skip_visualization)

    if not skip_visualization:
        p.terminate()
        p.join()<|MERGE_RESOLUTION|>--- conflicted
+++ resolved
@@ -43,20 +43,6 @@
 from rasa_nlu.training_data.loading import _guess_format, load_data
 from rasa_nlu.training_data.message import Message
 
-<<<<<<< HEAD
-=======
-from rasa_nlu.extractors.duckling_http_extractor import DucklingHTTPExtractor
-from rasa_nlu.extractors.mitie_entity_extractor import MitieEntityExtractor
-from rasa_nlu.extractors.spacy_entity_extractor import SpacyEntityExtractor
-
-if TYPE_CHECKING:
-    from rasa_core.agent import Agent
-try:
-    FileNotFoundError
-except NameError:
-    FileNotFoundError = IOError
-
->>>>>>> 8dbd1fec
 # WARNING: This command line UI is using an external library
 # communicating with the shell - these functions are hard to test
 # automatically. If you change anything in here, please make sure to
@@ -678,6 +664,10 @@
 def _collect_messages(evts: List[Dict[Text, Any]]) -> List[Message]:
     """Collect the message text and parsed data from the UserMessage events
     into a list"""
+    from rasa_nlu.extractors.duckling_http_extractor import \
+        DucklingHTTPExtractor
+    from rasa_nlu.extractors.mitie_entity_extractor import MitieEntityExtractor
+    from rasa_nlu.extractors.spacy_entity_extractor import SpacyEntityExtractor
 
     msgs = []
 
@@ -1075,15 +1065,9 @@
         await _correct_wrong_nlu(corrected_nlu, evts, endpoint, sender_id)
 
 
-<<<<<<< HEAD
 async def _correct_entities(latest_message: Dict[Text, Any],
                             endpoint: EndpointConfig,
-                            sender_id: Text) -> Dict[Text, Any]:
-=======
-def _correct_entities(latest_message: Dict[Text, Any],
-                      endpoint: EndpointConfig,
-                      sender_id: Text) -> List[Dict[Text, Any]]:
->>>>>>> 8dbd1fec
+                            sender_id: Text) -> List[Dict[Text, Any]]:
     """Validate the entities of a user message.
 
     Returns the corrected entities"""
