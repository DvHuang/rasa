--- conflicted
+++ resolved
@@ -11,8 +11,6 @@
 import os
 
 import numpy as np
-import six
-import yaml
 from builtins import str
 from pykwalify.errors import SchemaError
 from six import string_types
@@ -32,11 +30,7 @@
 from rasa_core.featurizers import Featurizer
 from rasa_core.slots import Slot
 from rasa_core.trackers import DialogueStateTracker, SlotSet
-<<<<<<< HEAD
-=======
-from rasa_core import utils
 from rasa_core.utils import read_yaml_file
->>>>>>> 11bc8431
 
 logger = logging.getLogger(__name__)
 
@@ -417,50 +411,28 @@
 class TemplateDomain(Domain):
     @classmethod
     def load(cls, file_name):
-<<<<<<< HEAD
         if not os.path.isfile(file_name):
-=======
-        if os.path.isfile(file_name):
-            data = read_yaml_file(file_name)
-            templates = data.get("templates", [])
-            action_factory = data.get("action_factory", None)
-            topics = [Topic(name) for name in data.get("topics", [])]
-            slots = TemplateDomain.collect_slots(data.get("slots", {}))
-            additional_arguments = data.get("config", {})
-            return TemplateDomain(
-                    data.get("intents", []),
-                    data.get("entities", []),
-                    slots,
-                    templates,
-                    data.get("actions", []),
-                    action_factory,
-                    topics,
-                    **additional_arguments
-            )
-        else:
->>>>>>> 11bc8431
             raise Exception(
                     "Failed to load domain specification from '{}'. "
                     "File not found!".format(os.path.abspath(file_name)))
 
         cls.validate_domain_yaml(file_name)
-        with io.open(file_name, encoding="utf-8") as f:
-            data = yaml.load(f.read())
-            utter_templates = cls.collect_templates(data.get("templates", {}))
-            action_factory = data.get("action_factory", None)
-            topics = [Topic(name) for name in data.get("topics", [])]
-            slots = cls.collect_slots(data.get("slots", {}))
-            additional_arguments = data.get("config", {})
-            return TemplateDomain(
-                    data.get("intents", []),
-                    data.get("entities", []),
-                    slots,
-                    utter_templates,
-                    data.get("actions", []),
-                    action_factory,
-                    topics,
-                    **additional_arguments
-            )
+        data = read_yaml_file(file_name)
+        utter_templates = cls.collect_templates(data.get("templates", {}))
+        action_factory = data.get("action_factory", None)
+        topics = [Topic(name) for name in data.get("topics", [])]
+        slots = cls.collect_slots(data.get("slots", {}))
+        additional_arguments = data.get("config", {})
+        return TemplateDomain(
+                data.get("intents", []),
+                data.get("entities", []),
+                slots,
+                utter_templates,
+                data.get("actions", []),
+                action_factory,
+                topics,
+                **additional_arguments
+        )
 
     @classmethod
     def validate_domain_yaml(cls, file_name):
