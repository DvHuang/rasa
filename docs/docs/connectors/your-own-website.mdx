--- conflicted
+++ resolved
@@ -10,11 +10,8 @@
 to test your bot](https://rasa.com/docs/rasa-x/user-guide/share-assistant/#share-your-bot).
 
 If you already have an existing website and want to add a Rasa assistant to it,
-<<<<<<< HEAD
 you can use the [Rasa Chat Widget](#chat-widget) a widget which you can incorporate into your existing webpage by adding a HTML snippet.
-=======
-you can use the [Rasa Chat Widget](#chat-widget), a widget which you can incorporate into your existing webpage by adding an HTML snippet.
->>>>>>> 062f375e
+
 Alternatively, you can also build your own chat widget.
 
 ## REST Channels
